--- conflicted
+++ resolved
@@ -225,22 +225,6 @@
 To recompile executables, first run `$topLevelProgram pub global deactivate $name`.
 ''');
     } else {
-<<<<<<< HEAD
-      await result.showReport(SolveType.get, cache);
-    }
-
-    // Make sure all of the dependencies are locally installed.
-    await Future.wait(result.packages.map((id) {
-      return http.withDependencyType(root.dependencyType(id.name), () async {
-        if (id.isRoot) return;
-
-        var source = id.source;
-        if (source is CachedSource) {
-          await source.downloadToSystemCache(id, cache);
-        }
-      });
-    }));
-=======
       // Only precompile binaries if we have a new resolution.
       if (!silent) await result.showReport(SolveType.get, cache);
 
@@ -259,7 +243,6 @@
         cache,
         solveResult: result,
       );
->>>>>>> f27e90d3
 
       await entrypoint.writePackagesFiles();
 
@@ -268,18 +251,11 @@
       tryDeleteEntry(_packageDir(name));
       tryRenameDir(tempDir, _packageDir(name));
     }
+
     final entrypoint = Entrypoint.global(
-<<<<<<< HEAD
-      Package(
-        result.pubspecs[dep.name]!,
-        (dep.source as CachedSource).getDirectoryInCache(id, cache),
-      ),
-      lockFile,
-=======
       _packageDir(id.name),
       cache.loadCached(id),
       result.lockFile,
->>>>>>> f27e90d3
       cache,
       solveResult: result,
     );
@@ -293,24 +269,6 @@
   }
 
   /// Finishes activating package [package] by saving [lockFile] in the cache.
-<<<<<<< HEAD
-  void _writeLockFile(String package, LockFile lockFile) {
-    ensureDir(p.join(_directory, package));
-
-    // TODO(nweiz): This cleans up Dart 1.6's old lockfile location. Remove it
-    // when Dart 1.6 is old enough that we don't think anyone will have these
-    // lockfiles anymore (issue 20703).
-    var oldPath = p.join(_directory, '$package.lock');
-    if (fileExists(oldPath)) deleteEntry(oldPath);
-
-    writeTextFile(_getLockFilePath(package), lockFile.serialize(null));
-  }
-
-  /// Shows the user the currently active package with [name], if any.
-  void _describeActive(LockFile lockFile, String? name) {
-    final id = lockFile.packages[name]!;
-    final description = id.description.description;
-=======
   void _writeLockFile(String dir, LockFile lockFile) {
     writeTextFile(p.join(dir, 'pubspec.lock'), lockFile.serialize(null));
   }
@@ -325,7 +283,7 @@
       return null;
     }
     var id = lockFile.packages[name]!;
->>>>>>> f27e90d3
+    final description = id.description.description;
 
     if (description is GitDescription) {
       log.message('Package ${log.bold(name)} is currently active from Git '
