// Copyright (c) 2014, the Dart project authors.  Please see the AUTHORS file
// for details. All rights reserved. Use of this source code is governed by a
// BSD-style license that can be found in the LICENSE file.

import 'package:meta/meta.dart';
import 'package:usage/usage.dart';

import 'command.dart' show PubCommand, PubTopLevel;
import 'command.dart';
import 'command/add.dart';
import 'command/build.dart';
import 'command/cache.dart';
import 'command/deps.dart';
import 'command/downgrade.dart';
import 'command/get.dart';
import 'command/global.dart';
import 'command/lish.dart';
import 'command/login.dart';
import 'command/logout.dart';
import 'command/outdated.dart';
import 'command/remove.dart';
import 'command/run.dart';
import 'command/token.dart';
import 'command/upgrade.dart';
import 'command/uploader.dart';
import 'log.dart' as log;
import 'log.dart';

/// The information needed for the embedded pub command to send analytics.
@sealed
class PubAnalytics {
  /// Name of the custom dimension of the dependency kind.
  final String dependencyKindCustomDimensionName;
<<<<<<< HEAD

  final Analytics Function() _analyticsGetter;

  Analytics get analytics => _analyticsGetter();

  PubAnalytics(
    this._analyticsGetter, {
    @required this.dependencyKindCustomDimensionName,
  });
=======
  final Analytics analytics;
  PubAnalytics(this.analytics,
      {required this.dependencyKindCustomDimensionName});
>>>>>>> 400f21e9
}

/// Exposes the `pub` commands as a command to be embedded in another command
/// runner such as `dart pub`.
class PubEmbeddableCommand extends PubCommand implements PubTopLevel {
  @override
  String get name => 'pub';
  @override
  String get description => 'Work with packages.';
  @override
  String get docUrl => 'https://dart.dev/tools/pub/cmd/pub-global';

  @override
  String get directory => argResults['directory'];

  @override
  final PubAnalytics? analytics;

  PubEmbeddableCommand(this.analytics) : super() {
    argParser.addFlag('trace',
        help: 'Print debugging information when an error occurs.');
    argParser.addFlag('verbose',
        abbr: 'v', negatable: false, help: 'Shortcut for "--verbosity=all".');
    argParser.addOption(
      'directory',
      abbr: 'C',
      help: 'Run the subcommand in the directory<dir>.',
      defaultsTo: '.',
      valueHelp: 'dir',
    );
    // This list is intentionally shorter than the one in
    // pub_command_runner.dart.
    //
    // It does not include deprecated commands we do not want to embed into
    // dartdev.
    //
    // New commands should (most likely) be included in both lists.
    addSubcommand(AddCommand());
    addSubcommand(BuildCommand());
    addSubcommand(CacheCommand());
    addSubcommand(DepsCommand());
    addSubcommand(DowngradeCommand());
    addSubcommand(GlobalCommand(alwaysUseSubprocess: true));
    addSubcommand(GetCommand());
    addSubcommand(LishCommand());
    addSubcommand(OutdatedCommand());
    addSubcommand(RemoveCommand());
    addSubcommand(RunCommand(deprecated: true, alwaysUseSubprocess: true));
    addSubcommand(UpgradeCommand());
    addSubcommand(UploaderCommand());
    addSubcommand(LoginCommand());
    addSubcommand(LogoutCommand());
    addSubcommand(TokenCommand());
  }

  @override
  void printUsage() {
    log.message(usage);
  }

  @override
  bool get captureStackChains => argResults['verbose'];

  @override
  Verbosity get verbosity =>
      argResults['verbose'] ? Verbosity.ALL : Verbosity.NORMAL;

  @override
  bool get trace => argResults['verbose'];
}<|MERGE_RESOLUTION|>--- conflicted
+++ resolved
@@ -31,21 +31,15 @@
 class PubAnalytics {
   /// Name of the custom dimension of the dependency kind.
   final String dependencyKindCustomDimensionName;
-<<<<<<< HEAD
 
-  final Analytics Function() _analyticsGetter;
+  final Analytics? Function() _analyticsGetter;
 
-  Analytics get analytics => _analyticsGetter();
+  Analytics? get analytics => _analyticsGetter();
 
   PubAnalytics(
     this._analyticsGetter, {
-    @required this.dependencyKindCustomDimensionName,
+    required this.dependencyKindCustomDimensionName,
   });
-=======
-  final Analytics analytics;
-  PubAnalytics(this.analytics,
-      {required this.dependencyKindCustomDimensionName});
->>>>>>> 400f21e9
 }
 
 /// Exposes the `pub` commands as a command to be embedded in another command
