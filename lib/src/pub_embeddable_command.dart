// Copyright (c) 2014, the Dart project authors.  Please see the AUTHORS file
// for details. All rights reserved. Use of this source code is governed by a
// BSD-style license that can be found in the LICENSE file.

<<<<<<< HEAD
import 'package:meta/meta.dart';
import 'package:usage/usage.dart';

import 'command.dart' show PubCommand, PubTopLevel;
=======
// @dart=2.10

import 'command.dart';
import 'command.dart' show PubCommand;
>>>>>>> 9941c1f9
import 'command/add.dart';
import 'command/build.dart';
import 'command/cache.dart';
import 'command/deps.dart';
import 'command/downgrade.dart';
import 'command/get.dart';
import 'command/global.dart';
import 'command/lish.dart';
import 'command/login.dart';
import 'command/logout.dart';
import 'command/outdated.dart';
import 'command/remove.dart';
import 'command/run.dart';
import 'command/upgrade.dart';
import 'command/uploader.dart';
import 'log.dart' as log;
import 'log.dart';

/// The information needed for the embedded pub command to send analytics.
@sealed
class PubAnalytics {
  /// Name of the custom dimension of the dependency kind.
  final String dependencyKindCustomDimensionName;
  final Analytics analytics;
  PubAnalytics(this.analytics,
      {@required this.dependencyKindCustomDimensionName});
}

/// Exposes the `pub` commands as a command to be embedded in another command
/// runner such as `dart pub`.
class PubEmbeddableCommand extends PubCommand implements PubTopLevel {
  @override
  String get name => 'pub';
  @override
  String get description => 'Work with packages.';
  @override
  String get docUrl => 'https://dart.dev/tools/pub/cmd/pub-global';

  @override
<<<<<<< HEAD
  final PubAnalytics analytics;

  PubEmbeddableCommand(this.analytics) : super() {
=======
  String get directory => argResults['directory'];

  PubEmbeddableCommand() : super() {
>>>>>>> 9941c1f9
    argParser.addFlag('trace',
        help: 'Print debugging information when an error occurs.');
    argParser.addFlag('verbose',
        abbr: 'v', negatable: false, help: 'Shortcut for "--verbosity=all".');
    argParser.addOption(
      'directory',
      abbr: 'C',
      help: 'Run the subcommand in the directory<dir>.',
      defaultsTo: '.',
      valueHelp: 'dir',
    );
    // This list is intentionally shorter than the one in
    // pub_command_runner.dart.
    //
    // It does not include deprecated commands we do not want to embed into
    // dartdev.
    //
    // New commands should (most likely) be included in both lists.
    addSubcommand(AddCommand());
    addSubcommand(BuildCommand());
    addSubcommand(CacheCommand());
    addSubcommand(DepsCommand());
    addSubcommand(DowngradeCommand());
    addSubcommand(GlobalCommand(alwaysUseSubprocess: true));
    addSubcommand(GetCommand());
    addSubcommand(LishCommand());
    addSubcommand(OutdatedCommand());
    addSubcommand(RemoveCommand());
    addSubcommand(RunCommand(deprecated: true, alwaysUseSubprocess: true));
    addSubcommand(UpgradeCommand());
    addSubcommand(UploaderCommand());
    addSubcommand(LoginCommand());
    addSubcommand(LogoutCommand());
  }

  @override
  void printUsage() {
    log.message(usage);
  }

  @override
  bool get captureStackChains => argResults['verbose'];

  @override
  Verbosity get verbosity =>
      argResults['verbose'] ? Verbosity.ALL : Verbosity.NORMAL;

  @override
  bool get trace => argResults['verbose'];
}<|MERGE_RESOLUTION|>--- conflicted
+++ resolved
@@ -2,17 +2,13 @@
 // for details. All rights reserved. Use of this source code is governed by a
 // BSD-style license that can be found in the LICENSE file.
 
-<<<<<<< HEAD
+// @dart=2.10
 import 'package:meta/meta.dart';
 import 'package:usage/usage.dart';
 
 import 'command.dart' show PubCommand, PubTopLevel;
-=======
-// @dart=2.10
+import 'command.dart';
 
-import 'command.dart';
-import 'command.dart' show PubCommand;
->>>>>>> 9941c1f9
 import 'command/add.dart';
 import 'command/build.dart';
 import 'command/cache.dart';
@@ -52,15 +48,12 @@
   String get docUrl => 'https://dart.dev/tools/pub/cmd/pub-global';
 
   @override
-<<<<<<< HEAD
   final PubAnalytics analytics;
 
-  PubEmbeddableCommand(this.analytics) : super() {
-=======
+  @override
   String get directory => argResults['directory'];
 
-  PubEmbeddableCommand() : super() {
->>>>>>> 9941c1f9
+  PubEmbeddableCommand(this.analytics) : super() {
     argParser.addFlag('trace',
         help: 'Print debugging information when an error occurs.');
     argParser.addFlag('verbose',
