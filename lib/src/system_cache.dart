--- conflicted
+++ resolved
@@ -23,11 +23,6 @@
 import 'source/path.dart';
 import 'source/sdk.dart';
 import 'source/unknown.dart';
-<<<<<<< HEAD
-=======
-import 'source_registry.dart';
-import 'utils.dart';
->>>>>>> 3174a264
 
 /// The system-wide cache of downloaded packages.
 ///
@@ -147,7 +142,6 @@
     if (dirExists(tempDir)) deleteEntry(tempDir);
   }
 
-<<<<<<< HEAD
   /// An in-memory cache of pubspecs described by [describe].
   final cachedPubspecs = <PackageId, Pubspec>{};
 
@@ -219,47 +213,44 @@
     assert(source is CachedSource);
     await (source as CachedSource).downloadToSystemCache(id, this);
   }
-}
-
-typedef SourceRegistry = Source Function(String? name);
-=======
+
   /// Get the latest version of [package].
   ///
   /// Will consider _prereleases_ if:
   ///  * [allowPrereleases] is true, or,
-  ///  * [package] is a [PackageId] with a prerelease version, and no later prerelease exists.
-  ///
-  /// Returns `null`, if unable to find the package.
+  ///  * If [version] is non-null and is a prerelease version and there are no
+  ///    later stable version we return a prerelease version if it exists.
+  ///
+  /// Returns `null`, if unable to find the package or if [package] is `null`.
   Future<PackageId?> getLatest(
-    PackageName? package, {
+    PackageRef? package, {
+    Version? version,
     bool allowPrereleases = false,
   }) async {
     if (package == null) {
       return null;
     }
-    final ref = package.toRef();
     // TODO: Pass some maxAge to getVersions
-    final available = await source(ref.source).getVersions(ref);
+    final available = await getVersions(package);
     if (available.isEmpty) {
       return null;
     }
 
-    final latest = maxAll(
-      available.map((id) => id.version),
-      allowPrereleases ? Comparable.compare : Version.prioritize,
-    );
-
-    if (package is PackageId &&
-        package.version.isPreRelease &&
-        package.version > latest &&
-        !allowPrereleases) {
-      return getLatest(package, allowPrereleases: true);
+    available.sort(allowPrereleases
+        ? (x, y) => x.version.compareTo(y.version)
+        : (x, y) => Version.prioritize(x.version, y.version));
+    var latest = available.last;
+
+    if (version != null && version.isPreRelease && version > latest.version) {
+      available.sort((x, y) => x.version.compareTo(y.version));
+      latest = available.last;
     }
 
     // There should be exactly one entry in [available] matching [latest]
-    assert(available.where((id) => id.version == latest).length == 1);
-
-    return available.firstWhere((id) => id.version == latest);
+    assert(available.where((id) => id.version == latest.version).length == 1);
+
+    return latest;
   }
 }
->>>>>>> 3174a264
+
+typedef SourceRegistry = Source Function(String? name);