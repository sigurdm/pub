// Copyright (c) 2012, the Dart project authors.  Please see the AUTHORS file
// for details. All rights reserved. Use of this source code is governed by a
// BSD-style license that can be found in the LICENSE file.

import 'dart:io';

import 'package:path/path.dart' as p;

import 'io.dart';
import 'io.dart' as io show createTempDir;
import 'log.dart' as log;
import 'package.dart';
import 'source/cached.dart';
import 'source/git.dart';
import 'source/hosted.dart';
import 'source/path.dart';
import 'source/unknown.dart';
import 'source.dart';
import 'source_registry.dart';

/// The system-wide cache of downloaded packages.
///
/// This cache contains all packages that are downloaded from the internet.
/// Packages that are available locally (e.g. path dependencies) don't use this
/// cache.
class SystemCache {
  /// The root directory where this package cache is located.
  final String rootDir;

  String get tempDir => p.join(rootDir, '_temp');

  static String defaultDir = (() {
    if (Platform.environment.containsKey('PUB_CACHE')) {
      return Platform.environment['PUB_CACHE'];
    } else if (Platform.operatingSystem == 'windows') {
      var appData = Platform.environment['APPDATA'];
      return p.join(appData, 'Pub', 'Cache');
    } else {
      return '${Platform.environment['HOME']}/.pub-cache';
    }
  })();

  /// The registry for sources used by this system cache.
  ///
  /// New sources registered here will be available through the [source]
  /// function.
  final sources = new SourceRegistry();

<<<<<<< HEAD
  /// The live sources bound to this cache.
  final _liveSources = <Source, LiveSource>{};

  /// The live sources bound to this cache, in name order.
  List<LiveSource> get liveSources {
    return sources.sources.map((source) {
      return _liveSources.putIfAbsent(source, () => source.bind(this));
    }).toList();
  }

  /// The built-in live Git source bound to this cache.
  LiveGitSource get git => _liveSources[sources.git] as LiveGitSource;

  /// The built-in live hosted source bound to this cache.
  LiveHostedSource get hosted => _liveSources[sources.hosted] as LiveHostedSource;

  /// The built-in live path source bound to this cache.
  LivePathSource get path => _liveSources[sources.path] as LivePathSource;

  /// The default source bound to this cache.
  LiveSource get defaultSource => live(sources[null]);
=======
  /// The sources bound to this cache.
  final _boundSources = <String, BoundSource>{};

  /// The built-in Git source bound to this cache.
  BoundGitSource get git => _boundSources["git"] as BoundGitSource;

  /// The built-in hosted source bound to this cache.
  BoundHostedSource get hosted => _boundSources["hosted"] as BoundHostedSource;

  /// The built-in path source bound to this cache.
  BoundPathSource get path => _boundSources["path"] as BoundPathSource;

  /// The default source bound to this cache.
  BoundSource get defaultSource => source(null);
>>>>>>> 8603d373

  /// Creates a system cache and registers all sources in [sources].
  ///
  /// If [isOffline] is `true`, then the offline hosted source will be used.
  /// Defaults to `false`.
  SystemCache({String rootDir, bool isOffline: false})
      : rootDir = rootDir == null ? SystemCache.defaultDir : rootDir {
    for (var source in sources.all) {
      if (source is HostedSource) {
<<<<<<< HEAD
        _liveSources[source] = source.bind(this, isOffline: isOffline);
      } else {
        _liveSources[source] = source.bind(this);
      }
    }
  }

  /// Returns the live version of [soruce] bound to this cache.
  LiveSource live(Source source) =>
      _liveSources.putIfAbsent(source, () => source.bind(this));
=======
        _boundSources[source.name] = source.bind(this, isOffline: isOffline);
      } else {
        _boundSources[source.name] = source.bind(this);
      }
    }
  }

  /// Returns the source named [name] bound to this cache.
  ///
  /// Returns a bound version of [UnknownSource] if no source with that name has
  /// been registered. If [name] is null, returns the default source.
  BoundSource source(String name) =>
      _boundSources.putIfAbsent(name, () => sources[name].bind(this));
>>>>>>> 8603d373

  /// Loads the package identified by [id].
  ///
  /// Throws an [ArgumentError] if [id] has an invalid source.
  Package load(PackageId id) {
<<<<<<< HEAD
    if (id.source is UnknownSource) {
=======
    var source = this.source(id.source);
    if (source.source is UnknownSource) {
>>>>>>> 8603d373
      throw new ArgumentError("Unknown source ${id.source}.");
    }

    return new Package.load(id.name, live(id.source).getDirectory(id), sources);
  }

  /// Determines if the system cache contains the package identified by [id].
  bool contains(PackageId id) {
<<<<<<< HEAD
    var source = live(id.source);
=======
    var source = this.source(id.source);

>>>>>>> 8603d373
    if (source is! CachedSource) {
      throw new ArgumentError("Package $id is not cacheable.");
    }

    return source.isInSystemCache(id);
  }

  /// Create a new temporary directory within the system cache.
  ///
  /// The system cache maintains its own temporary directory that it uses to
  /// stage packages into while downloading. It uses this instead of the OS's
  /// system temp directory to ensure that it's on the same volume as the pub
  /// system cache so that it can move the directory from it.
  String createTempDir() {
    var temp = ensureDir(tempDir);
    return io.createTempDir(temp, 'dir');
  }

  /// Deletes the system cache's internal temp directory.
  void deleteTempDir() {
    log.fine('Clean up system cache temp directory $tempDir.');
    if (dirExists(tempDir)) deleteEntry(tempDir);
  }
}<|MERGE_RESOLUTION|>--- conflicted
+++ resolved
@@ -46,44 +46,21 @@
   /// function.
   final sources = new SourceRegistry();
 
-<<<<<<< HEAD
-  /// The live sources bound to this cache.
-  final _liveSources = <Source, LiveSource>{};
+  /// The sources bound to this cache.
+  final _boundSources = <Source, BoundSource>{};
 
-  /// The live sources bound to this cache, in name order.
-  List<LiveSource> get liveSources {
-    return sources.sources.map((source) {
-      return _liveSources.putIfAbsent(source, () => source.bind(this));
-    }).toList();
-  }
+  /// The built-in Git source bound to this cache.
+  BoundGitSource get git => _boundSources[sources.git] as BoundGitSource;
 
-  /// The built-in live Git source bound to this cache.
-  LiveGitSource get git => _liveSources[sources.git] as LiveGitSource;
+  /// The built-in hosted source bound to this cache.
+  BoundHostedSource get hosted =>
+      _boundSources[sources.hosted] as BoundHostedSource;
 
-  /// The built-in live hosted source bound to this cache.
-  LiveHostedSource get hosted => _liveSources[sources.hosted] as LiveHostedSource;
-
-  /// The built-in live path source bound to this cache.
-  LivePathSource get path => _liveSources[sources.path] as LivePathSource;
+  /// The built-in path source bound to this cache.
+  BoundPathSource get path => _boundSources[sources.path] as BoundPathSource;
 
   /// The default source bound to this cache.
-  LiveSource get defaultSource => live(sources[null]);
-=======
-  /// The sources bound to this cache.
-  final _boundSources = <String, BoundSource>{};
-
-  /// The built-in Git source bound to this cache.
-  BoundGitSource get git => _boundSources["git"] as BoundGitSource;
-
-  /// The built-in hosted source bound to this cache.
-  BoundHostedSource get hosted => _boundSources["hosted"] as BoundHostedSource;
-
-  /// The built-in path source bound to this cache.
-  BoundPathSource get path => _boundSources["path"] as BoundPathSource;
-
-  /// The default source bound to this cache.
-  BoundSource get defaultSource => source(null);
->>>>>>> 8603d373
+  BoundSource get defaultSource => source(sources[null]);
 
   /// Creates a system cache and registers all sources in [sources].
   ///
@@ -93,57 +70,33 @@
       : rootDir = rootDir == null ? SystemCache.defaultDir : rootDir {
     for (var source in sources.all) {
       if (source is HostedSource) {
-<<<<<<< HEAD
-        _liveSources[source] = source.bind(this, isOffline: isOffline);
+        _boundSources[source] = source.bind(this, isOffline: isOffline);
       } else {
-        _liveSources[source] = source.bind(this);
+        _boundSources[source] = source.bind(this);
       }
     }
   }
 
-  /// Returns the live version of [soruce] bound to this cache.
-  LiveSource live(Source source) =>
-      _liveSources.putIfAbsent(source, () => source.bind(this));
-=======
-        _boundSources[source.name] = source.bind(this, isOffline: isOffline);
-      } else {
-        _boundSources[source.name] = source.bind(this);
-      }
-    }
-  }
-
-  /// Returns the source named [name] bound to this cache.
-  ///
-  /// Returns a bound version of [UnknownSource] if no source with that name has
-  /// been registered. If [name] is null, returns the default source.
-  BoundSource source(String name) =>
-      _boundSources.putIfAbsent(name, () => sources[name].bind(this));
->>>>>>> 8603d373
+  /// Returns the version of [source] bound to this cache.
+  BoundSource source(Source source) =>
+      _boundSources.putIfAbsent(source, () => source.bind(this));
 
   /// Loads the package identified by [id].
   ///
   /// Throws an [ArgumentError] if [id] has an invalid source.
   Package load(PackageId id) {
-<<<<<<< HEAD
     if (id.source is UnknownSource) {
-=======
-    var source = this.source(id.source);
-    if (source.source is UnknownSource) {
->>>>>>> 8603d373
       throw new ArgumentError("Unknown source ${id.source}.");
     }
 
-    return new Package.load(id.name, live(id.source).getDirectory(id), sources);
+    return new Package.load(
+        id.name, source(id.source).getDirectory(id), sources);
   }
 
   /// Determines if the system cache contains the package identified by [id].
   bool contains(PackageId id) {
-<<<<<<< HEAD
-    var source = live(id.source);
-=======
     var source = this.source(id.source);
 
->>>>>>> 8603d373
     if (source is! CachedSource) {
       throw new ArgumentError("Package $id is not cacheable.");
     }
