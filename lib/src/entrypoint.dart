--- conflicted
+++ resolved
@@ -911,31 +911,9 @@
       }
     }
   }
-<<<<<<< HEAD
-=======
 
   Never badPackageConfig() {
     dataError('The "$packageConfigPath" file is not recognized by '
         '"pub" version, please run "$topLevelProgram pub get".');
   }
-}
-
-/// Returns `true` if the [text] looks like it uses windows line endings.
-///
-/// The heuristic used is to count all `\n` in the text and if stricly more than
-/// half of them are preceded by `\r` we report `true`.
-@visibleForTesting
-bool detectWindowsLineEndings(String text) {
-  var index = -1;
-  var unixNewlines = 0;
-  var windowsNewlines = 0;
-  while ((index = text.indexOf('\n', index + 1)) != -1) {
-    if (index != 0 && text[index - 1] == '\r') {
-      windowsNewlines++;
-    } else {
-      unixNewlines++;
-    }
-  }
-  return windowsNewlines > unixNewlines;
->>>>>>> 08d71024
 }