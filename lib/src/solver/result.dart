// Copyright (c) 2017, the Dart project authors.  Please see the AUTHORS file
// for details. All rights reserved. Use of this source code is governed by a
// BSD-style license that can be found in the LICENSE file.

import 'package:collection/collection.dart';
import 'package:pub_semver/pub_semver.dart';

import '../http.dart';
import '../lock_file.dart';
import '../log.dart';
import '../package.dart';
import '../package_name.dart';
import '../pubspec.dart';
import '../source/cached.dart';
import '../system_cache.dart';

/// The result of a successful version resolution.
class SolveResult {
  /// The list of concrete package versions that were selected for each package
  /// reachable from the root.
  final List<PackageId> packages;

  /// Names of all dependency overrides in the workspace.
  final Set<String> _overriddenPackages;

  /// The root package of this resolution.
  final Package _root;

  /// A map from package names to the pubspecs for the versions of those
  /// packages that were installed.
  final Map<String, Pubspec> pubspecs;

  /// The available versions of all selected packages from their source.
  ///
  /// An entry here may not include the full list of versions available if the
  /// given package was locked and did not need to be unlocked during the solve.
  ///
  /// No version list will not contain any retracted package versions.
  final Map<String, List<Version>> availableVersions;

  /// The number of solutions that were attempted before either finding a
  /// successful solution or exhausting all options.
  ///
  /// In other words, one more than the number of times it had to backtrack
  /// because it found an invalid solution.
  final int attemptedSolutions;

  /// The wall clock time the resolution took.
  final Duration resolutionTime;

  /// Downloads all the cached packages selected by this version resolution.
  ///
  /// If some already cached package differs from what is provided by the server
  /// (according to the content-hash) a warning is printed and the package is
  /// redownloaded.
  ///
  /// Returns the [LockFile] representing the packages selected by this version
  /// resolution. Any resolved [PackageId]s will correspond to those in the
  /// cache (and thus to the one provided by the server).
  ///
  /// If there is a mismatch between the previous content-hash from pubspec.lock
  /// and the new one a warning will be printed but the new one will be
  /// returned.
  Future<LockFile> downloadCachedPackages(SystemCache cache) async {
    final resolvedPackageIds = await progress('Downloading packages', () async {
      return await Future.wait(
        packages.map((id) async {
          if (id.source is CachedSource) {
            return await withDependencyType(
                _root.pubspec.dependencyType(id.name), () async {
              return (await cache.downloadPackage(
                id,
              ))
                  .packageId;
            });
          }
          return id;
        }),
      );
    });
    // Invariant: the content-hashes in PUB_CACHE matches those provided by the
    // server.

    // Don't factor in overridden dependencies' SDK constraints, because we'll
    // accept those packages even if their constraints don't match.
<<<<<<< HEAD
    var nonOverrides = pubspecs.values
        .where((pubspec) => !_overriddenPackages.contains(pubspec.name))
=======
    final nonOverrides = pubspecs.values
        .where(
          (pubspec) => !_root.dependencyOverrides.containsKey(pubspec.name),
        )
>>>>>>> e1fbda73
        .toList();

    final sdkConstraints = <String, VersionConstraint>{};
    for (var pubspec in nonOverrides) {
      pubspec.sdkConstraints.forEach((identifier, constraint) {
        sdkConstraints[identifier] = constraint.effectiveConstraint
            .intersect(sdkConstraints[identifier] ?? VersionConstraint.any);
      });
    }
    return LockFile(
      resolvedPackageIds,
      sdkConstraints: {
        for (final MapEntry(:key, :value) in sdkConstraints.entries)
          key: SdkConstraint(value),
      },
      mainDependencies: MapKeySet(_root.dependencies),
      devDependencies: MapKeySet(_root.devDependencies),
      overriddenDependencies: _overriddenPackages,
    );
  }

  final LockFile _previousLockFile;

  /// Returns the names of all packages that were changed.
  ///
  /// This includes packages that were added or removed.
  Set<String> get changedPackages {
    final changed = packages
        .where((id) => _previousLockFile.packages[id.name] != id)
        .map((id) => id.name)
        .toSet();

    return changed.union(
      _previousLockFile.packages.keys
          .where((package) => !availableVersions.containsKey(package))
          .toSet(),
    );
  }

  SolveResult(
    this._root,
    this._overriddenPackages,
    this._previousLockFile,
    this.packages,
    this.pubspecs,
    this.availableVersions,
    this.attemptedSolutions,
    this.resolutionTime,
  );

  @override
  String toString() => 'Took $attemptedSolutions tries to resolve to\n'
      '- ${packages.join("\n- ")}';
}<|MERGE_RESOLUTION|>--- conflicted
+++ resolved
@@ -83,15 +83,8 @@
 
     // Don't factor in overridden dependencies' SDK constraints, because we'll
     // accept those packages even if their constraints don't match.
-<<<<<<< HEAD
-    var nonOverrides = pubspecs.values
+    final nonOverrides = pubspecs.values
         .where((pubspec) => !_overriddenPackages.contains(pubspec.name))
-=======
-    final nonOverrides = pubspecs.values
-        .where(
-          (pubspec) => !_root.dependencyOverrides.containsKey(pubspec.name),
-        )
->>>>>>> e1fbda73
         .toList();
 
     final sdkConstraints = <String, VersionConstraint>{};
