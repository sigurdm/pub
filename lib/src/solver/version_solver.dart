// Copyright (c) 2012, the Dart project authors.  Please see the AUTHORS file
// for details. All rights reserved. Use of this source code is governed by a
// BSD-style license that can be found in the LICENSE file.

// @dart=2.10

import 'dart:async';
import 'dart:math' as math;

import 'package:collection/collection.dart';
import 'package:pub_semver/pub_semver.dart';

import '../exceptions.dart';
import '../lock_file.dart';
import '../log.dart' as log;
import '../package.dart';
import '../package_name.dart';
import '../pubspec.dart';
import '../source/hosted.dart';
import '../source/unknown.dart';
import '../system_cache.dart';
import '../utils.dart';
import 'assignment.dart';
import 'failure.dart';
import 'incompatibility.dart';
import 'incompatibility_cause.dart';
import 'package_lister.dart';
import 'partial_solution.dart';
import 'reformat_ranges.dart';
import 'result.dart';
import 'set_relation.dart';
import 'term.dart';
import 'type.dart';

// TODO(nweiz): Currently, a bunch of tests that use the solver are skipped
// because they exercise parts of the solver that haven't been reimplemented.
// They should all be re-enabled before this gets released.

/// The version solver that finds a set of package versions that satisfy the
/// root package's dependencies.
///
/// See https://github.com/dart-lang/pub/tree/master/doc/solver.md for details
/// on how this solver works.
class VersionSolver {
  /// All known incompatibilities, indexed by package name.
  ///
  /// Each incompatibility is indexed by each package it refers to, and so may
  /// appear in multiple values.
  final _incompatibilities = <String, List<Incompatibility>>{};

  /// The partial solution that contains package versions we've selected and
  /// assignments we've derived from those versions and [_incompatibilities].
  final _solution = PartialSolution();

  /// Package listers that lazily convert package versions' dependencies into
  /// incompatibilities.
  final _packageListers = <PackageRef, PackageLister>{};

  /// The type of version solve being performed.
  final SolveType _type;

  /// The system cache in which packages are stored.
  final SystemCache _systemCache;

  /// The entrypoint package, whose dependencies seed the version solve process.
  final Package _root;

  /// The lockfile, indicating which package versions were previously selected.
  final LockFile _lockFile;

  /// The set of package names that were overridden by the root package, for
  /// which other packages' constraints should be ignored.
  final Set<String> _overriddenPackages;

  /// The set of packages for which the lockfile should be ignored.
  final Set<String> _unlock;

  final _stopwatch = Stopwatch();

  VersionSolver(this._type, this._systemCache, this._root, this._lockFile,
      Iterable<String> unlock)
      : _overriddenPackages = MapKeySet(_root.pubspec.dependencyOverrides),
        _unlock = {...unlock};

  /// Finds a set of dependencies that match the root package's constraints, or
  /// throws an error if no such set is available.
  Future<SolveResult> solve() async {
    _stopwatch.start();
    _addIncompatibility(Incompatibility(
        [Term(PackageRange.root(_root), false)], IncompatibilityCause.root));

    try {
      return await _systemCache.hosted.withPrefetching(() async {
        var next = _root.name;
        while (next != null) {
          _propagate(next);
          next = await _choosePackageVersion();
        }

        return await _result();
      });
    } finally {
      // Gather some solving metrics.
      log.solver('Version solving took ${_stopwatch.elapsed} seconds.\n'
          'Tried ${_solution.attemptedSolutions} solutions.');
    }
  }

  /// Performs [unit propagation][] on incompatibilities transitively related to
  /// [package] to derive new assignments for [_solution].
  ///
  /// [unit propagation]: https://github.com/dart-lang/pub/tree/master/doc/solver.md#unit-propagation
  void _propagate(String package) {
    var changed = {package};

    while (changed.isNotEmpty) {
      var package = changed.first;
      changed.remove(package);

      // Iterate in reverse because conflict resolution tends to produce more
      // general incompatibilities as time goes on. If we look at those first,
      // we can derive stronger assignments sooner and more eagerly find
      // conflicts.
      for (var incompatibility in _incompatibilities[package].reversed) {
        var result = _propagateIncompatibility(incompatibility);
        if (result == #conflict) {
          // If [incompatibility] is satisfied by [_solution], we use
          // [_resolveConflict] to determine the root cause of the conflict as a
          // new incompatibility. It also backjumps to a point in [_solution]
          // where that incompatibility will allow us to derive new assignments
          // that avoid the conflict.
          var rootCause = _resolveConflict(incompatibility);

          // Backjumping erases all the assignments we did at the previous
          // decision level, so we clear [changed] and refill it with the
          // newly-propagated assignment.
          changed.clear();
          changed.add(_propagateIncompatibility(rootCause) as String);
          break;
        } else if (result is String) {
          changed.add(result);
        }
      }
    }
  }

  /// If [incompatibility] is [almost satisfied][] by [_solution], adds the
  /// negation of the unsatisfied term to [_solution].
  ///
  /// [almost satisfied]: https://github.com/dart-lang/pub/tree/master/doc/solver.md#incompatibility
  ///
  /// If [incompatibility] is satisfied by [_solution], returns `#conflict`. If
  /// [incompatibility] is almost satisfied by [_solution], returns the
  /// unsatisfied term's package name. Otherwise, returns `#none`.
  dynamic /* String | #none | #conflict */ _propagateIncompatibility(
      Incompatibility incompatibility) {
    // The first entry in `incompatibility.terms` that's not yet satisfied by
    // [_solution], if one exists. If we find more than one, [_solution] is
    // inconclusive for [incompatibility] and we can't deduce anything.
    Term unsatisfied;

    for (var i = 0; i < incompatibility.terms.length; i++) {
      var term = incompatibility.terms[i];
      var relation = _solution.relation(term);

      if (relation == SetRelation.disjoint) {
        // If [term] is already contradicted by [_solution], then
        // [incompatibility] is contradicted as well and there's nothing new we
        // can deduce from it.
        return #none;
      } else if (relation == SetRelation.overlapping) {
        // If more than one term is inconclusive, we can't deduce anything about
        // [incompatibility].
        if (unsatisfied != null) return #none;

        // If exactly one term in [incompatibility] is inconclusive, then it's
        // almost satisfied and [term] is the unsatisfied term. We can add the
        // inverse of the term to [_solution].
        unsatisfied = term;
      }
    }

    // If *all* terms in [incompatibility] are satisfied by [_solution], then
    // [incompatibility] is satisfied and we have a conflict.
    if (unsatisfied == null) return #conflict;

    _log("derived:${unsatisfied.isPositive ? ' not' : ''} "
        '${unsatisfied.package}');
    _solution.derive(
        unsatisfied.package, !unsatisfied.isPositive, incompatibility);
    return unsatisfied.package.name;
  }

  /// Given an [incompatibility] that's satisfied by [_solution], [conflict
  /// resolution][] constructs a new incompatibility that encapsulates the root
  /// cause of the conflict and backtracks [_solution] until the new
  /// incompatibility will allow [_propagate] to deduce new assignments.
  ///
  /// [conflict resolution]: https://github.com/dart-lang/pub/tree/master/doc/solver.md#conflict-resolution
  ///
  /// Adds the new incompatibility to [_incompatibilities] and returns it.
  Incompatibility _resolveConflict(Incompatibility incompatibility) {
    _log("${log.red(log.bold("conflict"))}: $incompatibility");

    var newIncompatibility = false;
    while (!incompatibility.isFailure) {
      // The term in `incompatibility.terms` that was most recently satisfied by
      // [_solution].
      Term mostRecentTerm;

      // The earliest assignment in [_solution] such that [incompatibility] is
      // satisfied by [_solution] up to and including this assignment.
      Assignment mostRecentSatisfier;

      // The difference between [mostRecentSatisfier] and [mostRecentTerm];
      // that is, the versions that are allowed by [mostRecentSatisfier] and not
      // by [mostRecentTerm]. This is `null` if [mostRecentSatisfier] totally
      // satisfies [mostRecentTerm].
      Term difference;

      // The decision level of the earliest assignment in [_solution] *before*
      // [mostRecentSatisfier] such that [incompatibility] is satisfied by
      // [_solution] up to and including this assignment plus
      // [mostRecentSatisfier].
      //
      // Decision level 1 is the level where the root package was selected. It's
      // safe to go back to decision level 0, but stopping at 1 tends to produce
      // better error messages, because references to the root package end up
      // closer to the final conclusion that no solution exists.
      var previousSatisfierLevel = 1;

      for (var term in incompatibility.terms) {
        var satisfier = _solution.satisfier(term);
        if (mostRecentSatisfier == null) {
          mostRecentTerm = term;
          mostRecentSatisfier = satisfier;
        } else if (mostRecentSatisfier.index < satisfier.index) {
          previousSatisfierLevel = math.max(
              previousSatisfierLevel, mostRecentSatisfier.decisionLevel);
          mostRecentTerm = term;
          mostRecentSatisfier = satisfier;
          difference = null;
        } else {
          previousSatisfierLevel =
              math.max(previousSatisfierLevel, satisfier.decisionLevel);
        }

        if (mostRecentTerm == term) {
          // If [mostRecentSatisfier] doesn't satisfy [mostRecentTerm] on its
          // own, then the next-most-recent satisfier may be the one that
          // satisfies the remainder.
          difference = mostRecentSatisfier.difference(mostRecentTerm);
          if (difference != null) {
            previousSatisfierLevel = math.max(previousSatisfierLevel,
                _solution.satisfier(difference.inverse).decisionLevel);
          }
        }
      }

      // If [mostRecentSatisfier] is the only satisfier left at its decision
      // level, or if it has no cause (indicating that it's a decision rather
      // than a derivation), then [incompatibility] is the root cause. We then
      // backjump to [previousSatisfierLevel], where [incompatibility] is
      // guaranteed to allow [_propagate] to produce more assignments.
      if (previousSatisfierLevel < mostRecentSatisfier.decisionLevel ||
          mostRecentSatisfier.cause == null) {
        _solution.backtrack(previousSatisfierLevel);
        if (newIncompatibility) _addIncompatibility(incompatibility);
        return incompatibility;
      }

      // Create a new incompatibility by combining [incompatibility] with the
      // incompatibility that caused [mostRecentSatisfier] to be assigned. Doing
      // this iteratively constructs an incompatibility that's guaranteed to be
      // true (that is, we know for sure no solution will satisfy the
      // incompatibility) while also approximating the intuitive notion of the
      // "root cause" of the conflict.
      var newTerms = <Term>[
        for (var term in incompatibility.terms)
          if (term != mostRecentTerm) term,
        for (var term in mostRecentSatisfier.cause.terms)
          if (term.package != mostRecentSatisfier.package) term,
      ];

      // The [mostRecentSatisfier] may not satisfy [mostRecentTerm] on its own
      // if there are a collection of constraints on [mostRecentTerm] that
      // only satisfy it together. For example, if [mostRecentTerm] is
      // `foo ^1.0.0` and [_solution] contains `[foo >=1.0.0,
      // foo <2.0.0]`, then [mostRecentSatisfier] will be `foo <2.0.0` even
      // though it doesn't totally satisfy `foo ^1.0.0`.
      //
      // In this case, we add `not (mostRecentSatisfier \ mostRecentTerm)` to
      // the incompatibility as well, See [the algorithm documentation][] for
      // details.
      //
      // [the algorithm documentation]: https://github.com/dart-lang/pub/tree/master/doc/solver.md#conflict-resolution
      if (difference != null) newTerms.add(difference.inverse);

      incompatibility = Incompatibility(
          newTerms, ConflictCause(incompatibility, mostRecentSatisfier.cause));
      newIncompatibility = true;

      var partially = difference == null ? '' : ' partially';
      var bang = log.red('!');
      _log('$bang $mostRecentTerm is$partially satisfied by '
          '$mostRecentSatisfier');
      _log('$bang which is caused by "${mostRecentSatisfier.cause}"');
      _log('$bang thus: $incompatibility');
    }

    throw SolveFailure(reformatRanges(_packageListers, incompatibility));
  }

  /// Tries to select a version of a required package.
  ///
  /// Returns the name of the package whose incompatibilities should be
  /// propagated by [_propagate], or `null` indicating that version solving is
  /// complete and a solution has been found.
  Future<String> _choosePackageVersion() async {
    var unsatisfied = _solution.unsatisfied.toList();
    if (unsatisfied.isEmpty) return null;

    // If we require a package from an unknown source, add an incompatibility
    // that will force a conflict for that package.
    for (var candidate in unsatisfied) {
      if (candidate.source is! UnknownSource) continue;
      _addIncompatibility(Incompatibility(
          [Term(candidate.withConstraint(VersionConstraint.any), true)],
          IncompatibilityCause.unknownSource));
      return candidate.name;
    }

    /// Prefer packages with as few remaining versions as possible, so that if a
    /// conflict is necessary it's forced quickly.
    var package = await minByAsync(unsatisfied, (package) async {
      return await _packageLister(package).countVersions(package.constraint);
    });

    PackageId version;
    try {
      version = await _packageLister(package).bestVersion(package.constraint);
    } on PackageNotFoundException catch (error) {
      _addIncompatibility(Incompatibility(
          [Term(package.withConstraint(VersionConstraint.any), true)],
          PackageNotFoundCause(error)));
      return package.name;
    }

    if (version == null) {
      // If the constraint excludes only a single version, it must have come
      // from the inverse of a lockfile's dependency. In that case, we request
      // any version instead so that the lister gives us more general
      // incompatibilities. This makes error reporting much nicer.
      if (_excludesSingleVersion(package.constraint)) {
        version =
            await _packageLister(package).bestVersion(VersionConstraint.any);
      } else {
        // If there are no versions that satisfy [package.constraint], add an
        // incompatibility that indicates that.
        _addIncompatibility(Incompatibility(
            [Term(package, true)], IncompatibilityCause.noVersions));
        return package.name;
      }
    }

    var conflict = false;
    for (var incompatibility
        in await _packageLister(package).incompatibilitiesFor(version)) {
      _addIncompatibility(incompatibility);

      // If an incompatibility is already satisfied, then selecting [version]
      // would cause a conflict. We'll continue adding its dependencies, then go
      // back to unit propagation which will guide us to choose a better
      // version.
      conflict = conflict ||
          incompatibility.terms.every((term) =>
              term.package.name == package.name || _solution.satisfies(term));
    }

    if (!conflict) {
      _solution.decide(version);
      _log('selecting $version');
    }

    return package.name;
  }

  /// Adds [incompatibility] to [_incompatibilities].
  void _addIncompatibility(Incompatibility incompatibility) {
    _log('fact: $incompatibility');

    for (var term in incompatibility.terms) {
      _incompatibilities
          .putIfAbsent(term.package.name, () => [])
          .add(incompatibility);
    }
  }

  /// Returns whether [constraint] allows all versions except one.
  bool _excludesSingleVersion(VersionConstraint constraint) =>
      VersionConstraint.any.difference(constraint) is Version;

  /// Creates a [SolveResult] from the decisions in [_solution].
  Future<SolveResult> _result() async {
    var decisions = _solution.decisions.toList();
    var pubspecs = <String, Pubspec>{};
    for (var id in decisions) {
      if (id.isRoot) {
        pubspecs[id.name] = _root.pubspec;
      } else {
        pubspecs[id.name] = await _systemCache.source(id.source).describe(id);
      }
    }

    return SolveResult(
        _systemCache.sources,
        _root,
        _lockFile,
        decisions,
        pubspecs,
<<<<<<< HEAD
        _getAvailableVersions(decisions),
        _solution.attemptedSolutions,
        _stopwatch.elapsed);
=======
        await _getAvailableVersions(decisions),
        _solution.attemptedSolutions);
>>>>>>> 9941c1f9
  }

  /// Generates a map containing all of the known available versions for each
  /// package in [packages].
  ///
  /// The version list may not always be complete. If the package is the root
  /// package, or if it's a package that we didn't unlock while solving because
  /// we weren't trying to upgrade it, we will just know the current version.
  Future<Map<String, List<Version>>> _getAvailableVersions(
      List<PackageId> packages) async {
    var availableVersions = <String, List<Version>>{};
    for (var package in packages) {
      var cached = _packageListers[package.toRef()]?.cachedVersions;
      // If the version list was never requested, use versions from cached
      // version listings if the package is "hosted".
      // TODO(sigurdm): This has a smell. The Git source should have a
      // reasonable behavior here (we should be able to call getVersions in a
      // way that doesn't fetch.
      List<PackageId> ids;
      try {
        ids = cached ??
            (package.source is HostedSource
                ? (await _systemCache
                    .source(package.source)
                    .getVersions(package.toRef(), maxAge: Duration(days: 3)))
                : [package]);
      } on Exception {
        ids = <PackageId>[package];
      }

      availableVersions[package.name] = ids.map((id) => id.version).toList();
    }

    return availableVersions;
  }

  /// Returns the package lister for [package], creating it if necessary.
  PackageLister _packageLister(PackageName package) {
    var ref = package.toRef();
    return _packageListers.putIfAbsent(ref, () {
      if (ref.isRoot) return PackageLister.root(_root);

      var locked = _getLocked(ref.name);
      if (locked != null && !locked.samePackage(ref)) locked = null;

      var overridden = _overriddenPackages;
      if (overridden.contains(package.name)) {
        // If the package is overridden, ignore its dependencies back onto the
        // root package.
        overridden = Set.from(overridden)..add(_root.name);
      }

      return PackageLister(_systemCache, ref, locked,
          _root.dependencyType(package.name), overridden,
          downgrade: _type == SolveType.DOWNGRADE);
    });
  }

  /// Gets the version of [ref] currently locked in the lock file.
  ///
  /// Returns `null` if it isn't in the lockfile (or has been unlocked).
  PackageId _getLocked(String package) {
    if (_type == SolveType.GET) {
      if (_unlock.contains(package)) {
        return null;
      }
      return _lockFile.packages[package];
    }

    // When downgrading, we don't want to force the latest versions of
    // non-hosted packages, since they don't support multiple versions and thus
    // can't be downgraded.
    if (_type == SolveType.DOWNGRADE) {
      var locked = _lockFile.packages[package];
      if (locked != null && !locked.source.hasMultipleVersions) return locked;
    }

    if (_unlock.isEmpty || _unlock.contains(package)) return null;
    return _lockFile.packages[package];
  }

  /// Logs [message] in the context of the current selected packages.
  ///
  /// If [message] is omitted, just logs a description of leaf-most selection.
  void _log([String message]) {
    // Indent for the previous selections.
    log.solver(prefixLines(message, prefix: '  ' * _solution.decisionLevel));
  }
}<|MERGE_RESOLUTION|>--- conflicted
+++ resolved
@@ -413,19 +413,15 @@
     }
 
     return SolveResult(
-        _systemCache.sources,
-        _root,
-        _lockFile,
-        decisions,
-        pubspecs,
-<<<<<<< HEAD
-        _getAvailableVersions(decisions),
-        _solution.attemptedSolutions,
-        _stopwatch.elapsed);
-=======
-        await _getAvailableVersions(decisions),
-        _solution.attemptedSolutions);
->>>>>>> 9941c1f9
+      _systemCache.sources,
+      _root,
+      _lockFile,
+      decisions,
+      pubspecs,
+      await _getAvailableVersions(decisions),
+      _solution.attemptedSolutions,
+      _stopwatch.elapsed,
+    );
   }
 
   /// Generates a map containing all of the known available versions for each
