--- conflicted
+++ resolved
@@ -37,17 +37,9 @@
     return null;
   }
 
-<<<<<<< HEAD
   SolveFailure(this.incompatibility, {this.suggestions})
       : assert(incompatibility.terms.isEmpty ||
-            incompatibility.terms.single.package.isRoot);
-=======
-  SolveFailure(this.incompatibility)
-      : assert(
-          incompatibility.terms.isEmpty ||
-              incompatibility.terms.single.package.isRoot,
-        );
->>>>>>> 12a2af4d
+            incompatibility.terms.single.package.isRoot,);
 
   /// Describes how [incompatibility] was derived, and thus why version solving
   /// failed.
