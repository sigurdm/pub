// Copyright (c) 2020, the Dart project authors.  Please see the AUTHORS file
// for details. All rights reserved. Use of this source code is governed by a
// BSD-style license that can be found in the LICENSE file.

import 'dart:async';

import 'package:analyzer/dart/analysis/context_builder.dart';
import 'package:analyzer/dart/analysis/context_locator.dart';
import 'package:cli_util/cli_util.dart';
import 'package:path/path.dart' as path;
import 'package:source_span/source_span.dart';
import 'package:yaml/yaml.dart';

import 'io.dart';
import 'language_version.dart';
import 'package.dart';
import 'package_name.dart';
import 'pubspec.dart';
import 'solver.dart';
import 'source.dart';
import 'source/cached.dart';
import 'source/path.dart';
import 'system_cache.dart';

enum NullSafetyCompliance {
  /// This package and all dependencies opted into null safety.
  compliant,

  /// This package opted into null safety, but some file or dependency is not
  /// opted in.
  mixed,

  /// This package did not opt-in to null safety yet.
  notCompliant,

  /// The resolution failed. Or some dart file in a dependency
  /// doesn't parse.
  analysisFailed,
}

class NullSafetyAnalysis {
  static const String guideUrl = 'https://dart.dev/null-safety/migration-guide';
  final SystemCache _systemCache;

  /// A cache of the analysis done for a single package-version, not taking
  /// dependencies into account. (Only the sdk constraint and no-files-opt-out).
  ///
  /// This allows us to reuse the analysis of the same package-version when
  /// used as a dependency from different packages.
  ///
  /// Furthermore by awaiting the Future stored here, we avoid race-conditions
  /// from downloading the same package-version into [_systemCache]
  /// simultaneously when doing concurrent analyses.
  final Map<PackageId, Future<NullSafetyAnalysisResult>>
      _packageInternallyGoodCache = {};

  NullSafetyAnalysis(SystemCache systemCache) : _systemCache = systemCache;

<<<<<<< HEAD
  /// Returns true if package version [packageId] and all its non-dev
  /// dependencies (transitively) have a language version >= 2.12, and no files
  /// in lib/ of  these packages opt out to a pre-2.12 language version.
=======
  /// Decides if package version [packageId] and all its non-dev
  /// dependencies (transitively) have a language version opting in to
  /// null-safety and no files in lib/ of  these packages opt out to a
  /// pre-null-safety language version.
>>>>>>> df1140af
  ///
  /// This will do a full resolution of that package's import graph, and also
  /// download the package and all dependencies into [cache].
  ///
  /// To avoid race conditions on downloading to the cache, only one instance
  /// should be computing nullSafetyCompliance simultaneously with the same
  /// cache.
  ///
  /// If [packageId] is a relative path dependency [containingPath] must be
  /// provided with an absolute path to resolve it against.
  Future<NullSafetyAnalysisResult> nullSafetyCompliance(PackageId packageId,
      {String containingPath}) async {
    // A space in the name prevents clashes with other package names.
    final fakeRootName = '${packageId.name} importer';
    final fakeRoot = Package.inMemory(Pubspec(fakeRootName,
        fields: {
          'dependencies': {
            packageId.name: {
              packageId.source.name: packageId.source is PathSource
                  ? (packageId.description['relative']
                      ? path.join(containingPath, packageId.description['path'])
                      : packageId.description['path'])
                  : packageId.description,
              'version': packageId.version.toString(),
            }
          }
        },
        sources: _systemCache.sources));

    final rootPubspec =
        await packageId.source.bind(_systemCache).describe(packageId);
    final rootLanguageVersion = rootPubspec.languageVersion;
    if (!rootLanguageVersion.supportsNullSafety) {
      final span =
          _tryGetSpanFromYamlMap(rootPubspec.fields['environment'], 'sdk');
      final where = span == null
          ? 'in the sdk constraint in the enviroment key in pubspec.yaml.'
          : 'in pubspec.yaml: \n${span.highlight()}';
      return NullSafetyAnalysisResult(
        NullSafetyCompliance.notCompliant,
        'Is not opting in to null safety $where',
      );
    }

    SolveResult result;
    try {
      result = await resolveVersions(
        SolveType.GET,
        _systemCache,
        fakeRoot,
      );
    } on SolveFailure catch (e) {
      return NullSafetyAnalysisResult(NullSafetyCompliance.analysisFailed,
          'Could not resolve constraints: $e');
    }
    return nullSafetyComplianceOfPackages(
        result.packages.where((id) => id.name != fakeRootName),
        Package(rootPubspec,
            packageId.source.bind(_systemCache).getDirectory(packageId)));
  }

  /// Decides if all dependendencies (transitively) have a language version
  /// opting in to null safety, and no files in lib/ of these packages, nor the
  /// root package opt out to a pre-null-safety language version.
  ///
  /// [rootPubspec] is the pubspec of the root package.
  // TODO(sigurdm): make a source for the root package. Then we should not need
  // to pass this.
  ///
  /// This will download all dependencies into [cache].
  ///
  /// Assumes the root package is opted in.
  Future<NullSafetyAnalysisResult> nullSafetyComplianceOfPackages(
      Iterable<PackageId> packages, Package rootPackage) async {
    NullSafetyAnalysisResult firstBadPackage;
    for (final dependencyId in packages) {
      final packageInternalAnalysis =
          await _packageInternallyGoodCache.putIfAbsent(dependencyId, () async {
        Pubspec pubspec;
        BoundSource boundSource;
        String packageDir;
        if (dependencyId.source == null) {
          pubspec = rootPackage.pubspec;
          packageDir = rootPackage.dir;
        } else {
          boundSource = _systemCache.source(dependencyId.source);
          pubspec = await boundSource.describe(dependencyId);
          packageDir = boundSource.getDirectory(dependencyId);
        }

        final languageVersion = pubspec.languageVersion;
        if (languageVersion == null || !languageVersion.supportsNullSafety) {
          final span =
              _tryGetSpanFromYamlMap(pubspec.fields['environment'], 'sdk');
          final where = span == null
              ? 'in the sdk constraint in the environment key in its pubspec.yaml.'
              : 'in its pubspec.yaml:\n${span.highlight()}';
          return NullSafetyAnalysisResult(
            NullSafetyCompliance.notCompliant,
            'package:${dependencyId.name} is not opted into null safety $where',
          );
        }

        if (boundSource is CachedSource) {
          // TODO(sigurdm): Consider using withDependencyType here.
          await boundSource.downloadToSystemCache(dependencyId);
        }

        final libDir =
            path.absolute(path.normalize(path.join(packageDir, 'lib')));
        if (dirExists(libDir)) {
          final analysisSession = ContextBuilder()
              .createContext(
                sdkPath: getSdkPath(),
                contextRoot: ContextLocator().locateRoots(
                  includedPaths: [packageDir],
                ).first,
              )
              .currentSession;

          for (final file in listDir(libDir,
              recursive: true, includeDirs: false, includeHidden: true)) {
            if (file.endsWith('.dart')) {
              final fileUrl =
                  'package:${dependencyId.name}/${path.relative(file, from: libDir)}';
              final unitResult =
                  analysisSession.getParsedUnit(path.normalize(file));
              if (unitResult == null || unitResult.errors.isNotEmpty) {
                return NullSafetyAnalysisResult(
                    NullSafetyCompliance.analysisFailed,
                    'Could not analyze $fileUrl.');
              }
              if (unitResult.isPart) continue;
              final languageVersionToken = unitResult.unit.languageVersionToken;
              if (languageVersionToken == null) continue;
              final languageVersion = LanguageVersion.fromLanguageVersionToken(
                  languageVersionToken);
              if (!languageVersion.supportsNullSafety) {
                final sourceFile =
                    SourceFile.fromString(readTextFile(file), url: fileUrl);
                final span = sourceFile.span(languageVersionToken.offset,
                    languageVersionToken.offset + languageVersionToken.length);
                return NullSafetyAnalysisResult(
                    NullSafetyCompliance.notCompliant,
                    '$fileUrl is opting out of null safety:\n${span.highlight()}');
              }
            }
          }
        }
        return NullSafetyAnalysisResult(NullSafetyCompliance.compliant, null);
      });
      assert(packageInternalAnalysis != null);
      if (packageInternalAnalysis.compliance ==
          NullSafetyCompliance.analysisFailed) {
        return packageInternalAnalysis;
      }
      if (packageInternalAnalysis.compliance ==
          NullSafetyCompliance.notCompliant) {
        firstBadPackage ??= packageInternalAnalysis;
      }
    }

    if (firstBadPackage == null) {
      return NullSafetyAnalysisResult(NullSafetyCompliance.compliant, null);
    }
    if (firstBadPackage.compliance == NullSafetyCompliance.analysisFailed) {
      return firstBadPackage;
    }
    return NullSafetyAnalysisResult(
        NullSafetyCompliance.mixed, firstBadPackage.reason);
  }
}

class NullSafetyAnalysisResult {
  final NullSafetyCompliance compliance;

  /// `null` if compliance == [NullSafetyCompliance.compliant].
  final String reason;

  NullSafetyAnalysisResult(this.compliance, this.reason);
}

SourceSpan _tryGetSpanFromYamlMap(Object map, String key) {
  if (map is YamlMap) {
    return map.nodes[key]?.span;
  }
  return null;
}<|MERGE_RESOLUTION|>--- conflicted
+++ resolved
@@ -56,16 +56,10 @@
 
   NullSafetyAnalysis(SystemCache systemCache) : _systemCache = systemCache;
 
-<<<<<<< HEAD
-  /// Returns true if package version [packageId] and all its non-dev
-  /// dependencies (transitively) have a language version >= 2.12, and no files
-  /// in lib/ of  these packages opt out to a pre-2.12 language version.
-=======
   /// Decides if package version [packageId] and all its non-dev
   /// dependencies (transitively) have a language version opting in to
   /// null-safety and no files in lib/ of  these packages opt out to a
   /// pre-null-safety language version.
->>>>>>> df1140af
   ///
   /// This will do a full resolution of that package's import graph, and also
   /// download the package and all dependencies into [cache].
