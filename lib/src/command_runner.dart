--- conflicted
+++ resolved
@@ -144,11 +144,8 @@
     addCommand(LoginCommand());
     addCommand(LogoutCommand());
     addCommand(VersionCommand());
-<<<<<<< HEAD
+    addCommand(TokenCommand());
     addCommand(DependencyServicesCommand());
-=======
-    addCommand(TokenCommand());
->>>>>>> 59237e29
   }
 
   @override
