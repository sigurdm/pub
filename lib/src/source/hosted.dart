// Copyright (c) 2012, the Dart project authors.  Please see the AUTHORS file
// for details. All rights reserved. Use of this source code is governed by a
// BSD-style license that can be found in the LICENSE file.

import 'dart:async';
import 'dart:convert';
import 'dart:io' as io;

import 'package:collection/collection.dart'
    show maxBy, IterableNullableExtension;
import 'package:http/http.dart' as http;
import 'package:path/path.dart' as p;
import 'package:pub_semver/pub_semver.dart';
import 'package:stack_trace/stack_trace.dart';

import '../authentication/client.dart';
import '../exceptions.dart';
import '../http.dart';
import '../io.dart';
import '../language_version.dart';
import '../log.dart' as log;
import '../package.dart';
import '../package_name.dart';
import '../pubspec.dart';
import '../rate_limited_scheduler.dart';
import '../source.dart';
import '../system_cache.dart';
import '../utils.dart';
import 'cached.dart';

/// Validates and normalizes a [hostedUrl] which is pointing to a pub server.
///
/// A [hostedUrl] is a URL pointing to a _hosted pub server_ as defined by the
/// [repository-spec-v2][1]. The default value is `pub.dartlang.org`, and can be
/// overwritten using `PUB_HOSTED_URL`. It can also specified for individual
/// hosted-dependencies in `pubspec.yaml`, and for the root package using the
/// `publish_to` key.
///
/// The [hostedUrl] is always normalized to a [Uri] with path that ends in slash
/// unless the path is merely `/`, in which case we normalize to the bare domain
/// this keeps the [hostedUrl] and maintains avoids unnecessary churn in
/// `pubspec.lock` files which contain `https://pub.dartlang.org`.
///
/// Throws [FormatException] if there is anything wrong [hostedUrl].
///
/// [1]: ../../../doc/repository-spec-v2.md
Uri validateAndNormalizeHostedUrl(String hostedUrl) {
  Uri u;
  try {
    u = Uri.parse(hostedUrl);
  } on FormatException catch (e) {
    throw FormatException(
      'invalid url: ${e.message}',
      e.source,
      e.offset,
    );
  }
  if (!u.hasScheme || (u.scheme != 'http' && u.scheme != 'https')) {
    throw FormatException('url scheme must be https:// or http://', hostedUrl);
  }
  if (!u.hasAuthority || u.host == '') {
    throw FormatException('url must have a hostname', hostedUrl);
  }
  if (u.userInfo != '') {
    throw FormatException('user-info is not supported in url', hostedUrl);
  }
  if (u.hasQuery) {
    throw FormatException('querystring is not supported in url', hostedUrl);
  }
  if (u.hasFragment) {
    throw FormatException('fragment is not supported in url', hostedUrl);
  }
  u = u.normalizePath();
  // If we have a path of only `/`
  if (u.path == '/') {
    u = u.replace(path: '');
  }
  // If there is a path, and it doesn't end in a slash we normalize to slash
  if (u.path.isNotEmpty && !u.path.endsWith('/')) {
    u = u.replace(path: u.path + '/');
  }
  return u;
}

/// A package source that gets packages from a package hosting site that uses
/// the same API as pub.dartlang.org.
class HostedSource extends CachedSource {
  static HostedSource instance = HostedSource._();

  HostedSource._();

  @override
  final name = 'hosted';
  @override
  final hasMultipleVersions = true;

  static String pubDevUrl = 'https://pub.dartlang.org';

  static bool isFromPubDev(PackageId id) {
    final description = id.description.description;
    return description is HostedDescription && description.url == pubDevUrl;
  }

  /// Gets the default URL for the package server for hosted dependencies.
  late final String defaultUrl = () {
    // Changing this to pub.dev raises the following concerns:
    //
    //  1. It would blow through users caches.
    //  2. It would cause conflicts for users checking pubspec.lock into git, if using
    //     different versions of the dart-sdk / pub client.
    //  3. It might cause other problems (investigation needed) for pubspec.lock across
    //     different versions of the dart-sdk / pub client.
    //  4. It would expand the API surface we're committed to supporting long-term.
    //
    // Clearly, a bit of investigation is necessary before we update this to
    // pub.dev, it might be attractive to do next time we change the server API.
    try {
<<<<<<< HEAD
      return validateAndNormalizeHostedUrl(
        io.Platform.environment['PUB_HOSTED_URL'] ?? 'https://pub.dartlang.org',
      ).toString();
=======
      var defaultHostedUrl = 'https://pub.dartlang.org';
      // Allow the defaultHostedUrl to be overriden when running from tests
      if (runningFromTest) {
        defaultHostedUrl =
            io.Platform.environment['_PUB_TEST_DEFAULT_HOSTED_URL'] ??
                defaultHostedUrl;
      }
      return _defaultUrl ??= validateAndNormalizeHostedUrl(
        io.Platform.environment['PUB_HOSTED_URL'] ?? defaultHostedUrl,
      );
>>>>>>> 3174a264
    } on FormatException catch (e) {
      throw ConfigException(
          'Invalid `PUB_HOSTED_URL="${e.source}"`: ${e.message}');
    }
  }();

  /// Returns a reference to a hosted package named [name].
  ///
  /// If [url] is passed, it's the URL of the pub server from which the package
  /// should be downloaded. [url] most be normalized and validated using
  /// [validateAndNormalizeHostedUrl].
  PackageRef refFor(String name, {String? url}) {
    final d = HostedDescription(name, url ?? defaultUrl);
    return PackageRef(name, d);
  }

  /// Returns an ID for a hosted package named [name] at [version].
  ///
  /// If [url] is passed, it's the URL of the pub server from which the package
  /// should be downloaded. [url] most be normalized and validated using
  /// [validateAndNormalizeHostedUrl].
  PackageId idFor(
    String name,
    Version version, {
    String? url,
  }) =>
      PackageId(
        name,
        version,
        ResolvedHostedDescription(
          HostedDescription(name, url ?? defaultUrl.toString()),
        ),
      );

  /// Ensures that [description] is a valid hosted package description.
  ///
  /// Simple hosted dependencies only consist of a plain string, which is
  /// resolved against the default host. In this case, [description] will be
  /// null.
  ///
  /// Hosted dependencies may also specify a custom host from which the package
  /// is fetched. There are two syntactic forms of those dependencies:
  ///
  ///  1. With an url and an optional name in a map: `hosted: {url: <url>}`
  ///  2. With a direct url: `hosted: <url>`
  @override
  PackageRef parseRef(String name, description,
      {String? containingDir, required LanguageVersion languageVersion}) {
    return PackageRef(
        name, _parseDescription(name, description, languageVersion));
  }

  @override
  PackageId parseId(String name, Version version, description,
      {String? containingDir}) {
    // Old pub versions only wrote `description: <pkg>` into the lock file.
    if (description is String) {
      if (description != name) {
        throw FormatException('The description should be the same as the name');
      }
      return PackageId(
        name,
        version,
        ResolvedHostedDescription(HostedDescription(name, defaultUrl)),
      );
    }
    if (description is! Map) {
      throw FormatException('The description should be a string or a map.');
    }
    final url = description['url'];
    if (url is! String) {
      throw FormatException('The url should be a string.');
    }
    final foundName = description['name'];
    if (foundName is! String) {
      throw FormatException('The name should be a string.');
    }
    if (foundName != name) {
      throw FormatException('The name should be $name');
    }
    return PackageId(
      name,
      version,
      ResolvedHostedDescription(
        HostedDescription(name, Uri.parse(url).toString()),
      ),
    );
  }

  HostedDescription _asDescription(desc) => desc as HostedDescription;

  /// Parses the description for a package.
  ///
  /// If the package parses correctly, this returns a (name, url) pair. If not,
  /// this throws a descriptive FormatException.
  HostedDescription _parseDescription(
    String packageName,
    description,
    LanguageVersion languageVersion,
  ) {
    if (description == null) {
      // Simple dependency without a `hosted` block, use the default server.
      return HostedDescription(packageName, defaultUrl);
    }

    final canUseShorthandSyntax = languageVersion.supportsShorterHostedSyntax;

    if (description is String) {
      // Old versions of pub (pre Dart 2.15) interpret `hosted: foo` as
      // `hosted: {name: foo, url: <default>}`.
      // For later versions, we treat it as `hosted: {name: <inferred>,
      // url: foo}` if a user opts in by raising their min SDK environment.
      //
      // Since the old behavior is very rarely used and we want to show a
      // helpful error message if the new syntax is used without raising the SDK
      // environment, we throw an error if something that looks like a URI is
      // used as a package name.
      if (canUseShorthandSyntax) {
        return HostedDescription(
            packageName, validateAndNormalizeHostedUrl(description).toString());
      } else {
        if (_looksLikePackageName.hasMatch(description)) {
          // Valid use of `hosted: package` dependency with an old SDK
          // environment.
          return HostedDescription(description, defaultUrl);
        } else {
          throw FormatException(
            'Using `hosted: <url>` is only supported with a minimum SDK '
            'constraint of ${LanguageVersion.firstVersionWithShorterHostedSyntax}.',
          );
        }
      }
    }

    if (description is! Map) {
      throw FormatException('The description must be a package name or map.');
    }

    var name = description['name'];
    if (canUseShorthandSyntax) name ??= packageName;

    if (name is! String) {
      throw FormatException("The 'name' key must have a string value without "
          'a minimum Dart SDK constraint of ${LanguageVersion.firstVersionWithShorterHostedSyntax}.0 or higher.');
    }

    var url = defaultUrl;
    final u = description['url'];
    if (u != null) {
      if (u is! String) {
        throw FormatException("The 'url' key must be a string value.");
      }
      url = validateAndNormalizeHostedUrl(u).toString();
    }

    return HostedDescription(name, url);
  }

  static final RegExp _looksLikePackageName =
      RegExp(r'^[a-zA-Z_]+[a-zA-Z0-9_]*$');

  late final RateLimitedScheduler<_RefAndCache, Map<PackageId, _VersionInfo>?>
      _scheduler = RateLimitedScheduler(
    _fetchVersions,
    maxConcurrentOperations: 10,
  );

  Map<PackageId, _VersionInfo> _versionInfoFromPackageListing(
      Map body, PackageRef ref, Uri location, SystemCache cache) {
    final description = ref.description;
    if (description is! HostedDescription) {
      throw ArgumentError('Wrong source');
    }
    final versions = body['versions'];
    if (versions is List) {
      return Map.fromEntries(versions.map((map) {
        final pubspecData = map['pubspec'];
        if (pubspecData is Map) {
          var pubspec = Pubspec.fromMap(pubspecData, cache.sources,
              expectedName: ref.name, location: location);
          var id = idFor(
            ref.name,
            pubspec.version,
            url: description.url,
          );
          var archiveUrl = map['archive_url'];
          if (archiveUrl is String) {
            final status = PackageStatus(
                isDiscontinued: body['isDiscontinued'] ?? false,
                discontinuedReplacedBy: body['replacedBy'],
                isRetracted: map['retracted'] ?? false);
            return MapEntry(
                id, _VersionInfo(pubspec, Uri.parse(archiveUrl), status));
          }
          throw FormatException('archive_url must be a String');
        }
        throw FormatException('pubspec must be a map');
      }));
    }
    throw FormatException('versions must be a list');
  }

  Future<Map<PackageId, _VersionInfo>?> _fetchVersionsNoPrefetching(
      PackageRef ref, SystemCache cache) async {
    final description = ref.description;

    if (description is! HostedDescription) {
      throw ArgumentError('Wrong source');
    }
    final hostedUrl = description.url;
    final url = _listVersionsUrl(ref);
    log.io('Get versions from $url.');

    late final String bodyText;
    late final dynamic body;
    late final Map<PackageId, _VersionInfo> result;
    try {
      // TODO(sigurdm): Implement cancellation of requests. This probably
      // requires resolution of: https://github.com/dart-lang/sdk/issues/22265.
      bodyText = await withAuthenticatedClient(
        cache,
        Uri.parse(hostedUrl),
        (client) => client.read(url, headers: pubApiHeaders),
      );
      final decoded = jsonDecode(bodyText);
      if (decoded is! Map<String, dynamic>) {
        throw FormatException('version listing must be a mapping');
      }
      body = decoded;
      result = _versionInfoFromPackageListing(body, ref, url, cache);
    } on Exception catch (error, stackTrace) {
      final packageName = _asDescription(ref.description).packageName;
      _throwFriendlyError(error, stackTrace, packageName, hostedUrl);
    }

    // Cache the response on disk.
    // Don't cache overly big responses.
    if (bodyText.length < 100 * 1024) {
      await _cacheVersionListingResponse(body, ref, cache);
    }
    return result;
  }

  Future<Map<PackageId, _VersionInfo>?> _fetchVersions(
      _RefAndCache refAndCache) async {
    final ref = refAndCache.ref;
    final description = ref.description;
    if (description is! HostedDescription) {
      throw ArgumentError('Wrong source');
    }
    final preschedule =
        Zone.current[_prefetchingKey] as void Function(_RefAndCache)?;

    /// Prefetch the dependencies of the latest version, we are likely to need
    /// them later.
    void prescheduleDependenciesOfLatest(
      Map<PackageId, _VersionInfo>? listing,
      SystemCache cache,
    ) {
      if (listing == null) return;
      final latestVersion =
          maxBy(listing.keys.map((id) => id.version), (e) => e)!;
      final latestVersionId = PackageId(
          ref.name, latestVersion, ResolvedHostedDescription(description));
      final dependencies =
          listing[latestVersionId]?.pubspec.dependencies.values ?? [];
      unawaited(withDependencyType(DependencyType.none, () async {
        for (final packageRange in dependencies) {
          if (packageRange.source is HostedSource) {
            preschedule!(_RefAndCache(packageRange.toRef(), cache));
          }
        }
      }));
    }

    final cache = refAndCache.cache;
    if (preschedule != null) {
      /// If we have a cached response - preschedule dependencies of that.
      prescheduleDependenciesOfLatest(
          await _cachedVersionListingResponse(ref, cache), cache);
    }
    final result = await _fetchVersionsNoPrefetching(ref, cache);

    if (preschedule != null) {
      // Preschedule the dependencies from the actual response.
      // This might overlap with those from the cached response. But the
      // scheduler ensures each listing will be fetched at most once.
      prescheduleDependenciesOfLatest(result, cache);
    }
    return result;
  }

  /// An in-memory cache to store the cached version listing loaded from
  /// [_versionListingCachePath].
  ///
  /// Invariant: Entries in this cache are the parsed version of the exact same
  ///  information cached on disk. I.e. if the entry is present in this cache,
  /// there will not be a newer version on disk.
  final Map<PackageRef, Pair<DateTime, Map<PackageId, _VersionInfo>>>
      _responseCache = {};

  /// If a cached version listing response for [ref] exists on disk and is less
  /// than [maxAge] old it is parsed and returned.
  ///
  /// Otherwise deletes a cached response if it exists and returns `null`.
  ///
  /// If [maxAge] is not given, we will try to get the cached version no matter
  /// how old it is.
  Future<Map<PackageId, _VersionInfo>?> _cachedVersionListingResponse(
      PackageRef ref, SystemCache cache,
      {Duration? maxAge}) async {
    if (_responseCache.containsKey(ref)) {
      final cacheAge = DateTime.now().difference(_responseCache[ref]!.first);
      if (maxAge == null || maxAge > cacheAge) {
        // The cached value is not too old.
        return _responseCache[ref]!.last;
      }
    }
    final cachePath = _versionListingCachePath(ref, cache);
    final stat = io.File(cachePath).statSync();
    final now = DateTime.now();
    if (stat.type == io.FileSystemEntityType.file) {
      if (maxAge == null || now.difference(stat.modified) < maxAge) {
        try {
          final cachedDoc = jsonDecode(readTextFile(cachePath));
          final timestamp = cachedDoc['_fetchedAt'];
          if (timestamp is String) {
            final parsedTimestamp = DateTime.parse(timestamp);
            final cacheAge = DateTime.now().difference(parsedTimestamp);
            if (maxAge != null && cacheAge > maxAge) {
              // Too old according to internal timestamp - delete.
              tryDeleteEntry(cachePath);
            } else {
              var res = _versionInfoFromPackageListing(
                cachedDoc,
                ref,
                Uri.file(cachePath),
                cache,
              );
              _responseCache[ref] = Pair(parsedTimestamp, res);
              return res;
            }
          }
        } on io.IOException {
          // Could not read the file. Delete if it exists.
          tryDeleteEntry(cachePath);
        } on FormatException {
          // Decoding error - bad file or bad timestamp. Delete the file.
          tryDeleteEntry(cachePath);
        }
      } else {
        // File too old
        tryDeleteEntry(cachePath);
      }
    }
    return null;
  }

  /// Saves the (decoded) response from package-listing of [ref].
  Future<void> _cacheVersionListingResponse(
    Map<String, dynamic> body,
    PackageRef ref,
    SystemCache cache,
  ) async {
    final path = _versionListingCachePath(ref, cache);
    try {
      ensureDir(p.dirname(path));
      await writeTextFileAsync(
        path,
        jsonEncode(
          <String, dynamic>{
            ...body,
            '_fetchedAt': DateTime.now().toIso8601String(),
          },
        ),
      );
      // Delete the entry in the in-memory cache to maintain the invariant that
      // cached information in memory is the same as that on the disk.
      _responseCache.remove(ref);
    } on io.IOException catch (e) {
      // Not being able to write this cache is not fatal. Just move on...
      log.fine('Failed writing cache file. $e');
    }
  }

  @override
  Future<PackageStatus> status(PackageId id, SystemCache cache,
      {Duration? maxAge}) async {
    if (cache.isOffline) {
      // Do we have a cached version response on disk?
      final versionListing =
          await _cachedVersionListingResponse(id.toRef(), cache);

      if (versionListing == null) {
        return PackageStatus();
      }
      // If we don't have the specific version we return the empty response.
      //
      // This should not happen. But in production we want to avoid a crash, since
      // it is more or less harmless.
      //
      // TODO(sigurdm): Consider representing the non-existence of the
      // package-version in the return value.
      return versionListing[id]?.status ?? PackageStatus();
    }
    final ref = id.toRef();
    // Did we already get info for this package?
    var versionListing = _scheduler.peek(_RefAndCache(ref, cache));
    if (maxAge != null) {
      // Do we have a cached version response on disk?
      versionListing ??=
          await _cachedVersionListingResponse(ref, cache, maxAge: maxAge);
    }
    // Otherwise retrieve the info from the host.
    versionListing ??= await _scheduler
        .schedule(_RefAndCache(ref, cache))
        // Failures retrieving the listing here should just be ignored.
        .catchError(
          (_) => <PackageId, _VersionInfo>{},
          test: (error) => error is Exception,
        );

    final listing = versionListing![id];
    // If we don't have the specific version we return the empty response, since
    // it is more or less harmless..
    //
    // This can happen if the connection is broken, or the server is faulty.
    // We want to avoid a crash
    //
    // TODO(sigurdm): Consider representing the non-existence of the
    // package-version in the return value.
    return listing?.status ?? PackageStatus();
  }

  // The path where the response from the package-listing api is cached.
  String _versionListingCachePath(PackageRef ref, SystemCache cache) {
    final description = ref.description;
    if (description is! HostedDescription) {
      throw ArgumentError('Wrong source');
    }
    final dir = _urlToDirectory(description.url);
    // Use a dot-dir because older versions of pub won't choke on that
    // name when iterating the cache (it is not listed by [listDir]).
    return p.join(cache.rootDirForSource(this), dir, _versionListingDirectory,
        '${ref.name}-versions.json');
  }

  static const _versionListingDirectory = '.cache';

  /// Downloads a list of all versions of a package that are available from the
  /// site.
  @override
  Future<List<PackageId>> doGetVersions(
    PackageRef ref,
    Duration? maxAge,
    SystemCache cache,
  ) async {
    final description = ref.description;
    if (description is! HostedDescription) {
      throw ArgumentError('Wrong source');
    }
    if (cache.isOffline) {
      final url = description.url;
      final root = cache.rootDirForSource(HostedSource.instance);
      final dir = p.join(root, _urlToDirectory(url));
      log.io('Finding versions of ${ref.name} in $dir');
      List<PackageId> offlineVersions;
      if (dirExists(dir)) {
        offlineVersions = listDir(dir)
            .where(_looksLikePackageDir)
            .map((entry) => _idForBasename(p.basename(entry), url))
            .where((id) => id.name == ref.name && id.version != Version.none)
            .toList();
      } else {
        offlineVersions = [];
      }

      // If there are no versions in the cache, report a clearer error.
      if (offlineVersions.isEmpty) {
        throw PackageNotFoundException(
          'could not find package ${ref.name} in cache',
          hint: 'Try again without --offline!',
        );
      }

      return offlineVersions;
    }
    var versionListing = _scheduler.peek(_RefAndCache(ref, cache));
    if (maxAge != null) {
      // Do we have a cached version response on disk?
      versionListing ??=
          await _cachedVersionListingResponse(ref, cache, maxAge: maxAge);
    }
    versionListing ??= await _scheduler.schedule(_RefAndCache(ref, cache));
    return versionListing!.keys.toList();
  }

  /// Parses [description] into its server and package name components, then
  /// converts that to a Uri for listing versions of the given package.
  Uri _listVersionsUrl(PackageRef ref) {
    final description = ref.description;
    if (description is! HostedDescription) {
      throw ArgumentError('Wrong source');
    }
    final package = Uri.encodeComponent(ref.name);
    return Uri.parse(description.url).resolve('api/packages/$package');
  }

  /// Retrieves the pubspec for a specific version of a package that is
  /// available from the site.
  @override
  Future<Pubspec> describeUncached(PackageId id, SystemCache cache) async {
    if (cache.isOffline) {
      throw PackageNotFoundException(
        '${id.name} ${id.version} is not available in cache',
        hint: 'Try again without --offline!',
      );
    }
    final versions = await _scheduler.schedule(_RefAndCache(id.toRef(), cache));
    final url = _listVersionsUrl(id.toRef());
    return versions![id]?.pubspec ??
        (throw PackageNotFoundException('Could not find package $id at $url'));
  }

  /// Downloads the package identified by [id] to the system cache.
  @override
  Future<Package> downloadToSystemCache(PackageId id, SystemCache cache) async {
    if (!isInSystemCache(id, cache)) {
      if (cache.isOffline) {
        throw StateError('Cannot download packages when offline.');
      }
      var packageDir = getDirectoryInCache(id, cache);
      ensureDir(p.dirname(packageDir));
      await _download(id, packageDir, cache);
    }

    return Package.load(id.name, getDirectoryInCache(id, cache), cache.sources);
  }

  /// The system cache directory for the hosted source contains subdirectories
  /// for each separate repository URL that's used on the system.
  ///
  /// Each of these subdirectories then contains a subdirectory for each
  /// package downloaded from that site.
  @override
  String getDirectoryInCache(PackageId id, SystemCache cache) {
    final description = id.description.description;
    if (description is! HostedDescription) {
      throw ArgumentError('Wrong source');
    }
    final rootDir = cache.rootDirForSource(this);

    var dir = _urlToDirectory(description.url);
    return p.join(rootDir, dir, '${id.name}-${id.version}');
  }

  /// Re-downloads all packages that have been previously downloaded into the
  /// system cache from any server.
  @override
  Future<Iterable<RepairResult>> repairCachedPackages(SystemCache cache) async {
    final rootDir = cache.rootDirForSource(this);
    if (!dirExists(rootDir)) return [];

    return (await Future.wait(listDir(rootDir).map((serverDir) async {
      final directory = p.basename(serverDir);
      late final String url;
      try {
        url = _directoryToUrl(directory);
      } on FormatException {
        log.error('Unable to detect hosted url from directory: $directory');
        // If _directoryToUrl can't intepret a directory name, we just silently
        // ignore it and hope it's because it comes from a newer version of pub.
        //
        // This is most likely because someone manually modified PUB_CACHE.
        return <RepairResult>[];
      }

      final results = <RepairResult>[];
      var packages = <Package>[];
      for (var entry in listDir(serverDir)) {
        try {
          packages.add(Package.load(null, entry, cache.sources));
        } catch (error, stackTrace) {
          log.error('Failed to load package', error, stackTrace);
          final id = _idForBasename(
            p.basename(entry),
            url,
          );
          results.add(
            RepairResult(
              id.name,
              id.version,
              this,
              success: false,
            ),
          );
          tryDeleteEntry(entry);
        }
      }

      // Delete the cached package listings.
      tryDeleteEntry(p.join(serverDir, _versionListingDirectory));

      packages.sort(Package.orderByNameAndVersion);

      return results
        ..addAll(await Future.wait(
          packages.map((package) async {
            var id = idFor(package.name, package.version, url: url);
            try {
              deleteEntry(package.dir);
              await _download(id, package.dir, cache);
              return RepairResult(id.name, id.version, this, success: true);
            } catch (error, stackTrace) {
              var message = 'Failed to repair ${log.bold(package.name)} '
                  '${package.version}';
              if (url != defaultUrl) message += ' from $url';
              log.error('$message. Error:\n$error');
              log.fine(stackTrace);

              tryDeleteEntry(package.dir);
              return RepairResult(id.name, id.version, this, success: false);
            }
          }),
        ));
    })))
        .expand((x) => x);
  }

  /// Returns the best-guess package ID for [basename], which should be a
  /// subdirectory in a hosted cache.
  PackageId _idForBasename(String basename, String url) {
    var components = split1(basename, '-');
    var version = Version.none;
    if (components.length > 1) {
      try {
        version = Version.parse(components.last);
      } on FormatException {
        // Default to Version.none.
      }
    }
    final name = components.first;
    return PackageId(
      name,
      version,
      ResolvedHostedDescription(HostedDescription(name, url)),
    );
  }

  bool _looksLikePackageDir(String path) {
    var components = split1(p.basename(path), '-');
    if (components.length < 2) return false;
    try {
      Version.parse(components.last);
    } on FormatException {
      return false;
    }
    return dirExists(path);
  }

  /// Gets all of the packages that have been downloaded into the system cache
  /// from the default server.
  @override
  List<Package> getCachedPackages(SystemCache cache) {
    final root = cache.rootDirForSource(HostedSource.instance);
    var cacheDir =
        p.join(root, _urlToDirectory(HostedSource.instance.defaultUrl));
    if (!dirExists(cacheDir)) return [];

    return listDir(cacheDir)
        .where(_looksLikePackageDir)
        .map((entry) {
          try {
            return Package.load(null, entry, cache.sources);
          } catch (error, stackTrace) {
            log.fine('Failed to load package from $entry:\n'
                '$error\n'
                '${Chain.forTrace(stackTrace)}');
            return null;
          }
        })
        .whereNotNull()
        .toList();
  }

  /// Downloads package [package] at [version] from the archive_url and unpacks
  /// it into [destPath].
  ///
  /// If there is no archive_url, try to fetch it from
  /// `$server/packages/$package/versions/$version.tar.gz` where server comes
  /// from `id.description`.
  Future _download(
    PackageId id,
    String destPath,
    SystemCache cache,
  ) async {
    final description = id.description.description;
    if (description is! HostedDescription) {
      throw ArgumentError('Wrong source');
    }
    // We never want to use a cached `archive_url`, so we never attempt to load
    // the version listing from cache. Besides in most cases we already have
    // downloaded a fresh copy of the version listing response in the in-memory
    // cache, so looking in the file-system is pointless.
    //
    // We avoid using cached `archive_url` values because the `archive_url` for
    // a custom package server may include a temporary signature in the
    // query-string as is the case with signed S3 URLs. And we wish to allow for
    // such URLs to be used.
    final versions = await _scheduler.schedule(_RefAndCache(id.toRef(), cache));
    final versionInfo = versions![id];
    final packageName = id.name;
    final version = id.version;
    if (versionInfo == null) {
      throw PackageNotFoundException(
          'Package $packageName has no version $version');
    }

    var url = versionInfo.archiveUrl;
    log.io('Get package from $url.');
    log.message('Downloading ${log.bold(id.name)} ${id.version}...');

    // Download and extract the archive to a temp directory.
    await withTempDir((tempDirForArchive) async {
      var archivePath =
          p.join(tempDirForArchive, '$packageName-$version.tar.gz');
      var response = await withAuthenticatedClient(
          cache,
          Uri.parse(description.url),
          (client) => client.send(http.Request('GET', url)));

      // We download the archive to disk instead of streaming it directly into
      // the tar unpacking. This simplifies stream handling.
      // Package:tar cancels the stream when it reaches end-of-archive, and
      // cancelling a http stream makes it not reusable.
      // There are ways around this, and we might revisit this later.
      await createFileFromStream(response.stream, archivePath);
      var tempDir = cache.createTempDir();
      await extractTarGz(readBinaryFileAsSream(archivePath), tempDir);

      // Now that the get has succeeded, move it to the real location in the
      // cache.
      //
      // If this fails with a "directory not empty" exception we assume that
      // another pub process has installed the same package version while we
      // downloaded.
      tryRenameDir(tempDir, destPath);
    });
  }

  /// When an error occurs trying to read something about [package] from [hostedUrl],
  /// this tries to translate into a more user friendly error message.
  ///
  /// Always throws an error, either the original one or a better one.
  Never _throwFriendlyError(
    Exception error,
    StackTrace stackTrace,
    String package,
    String hostedUrl,
  ) {
    if (error is PubHttpException) {
      if (error.response.statusCode == 404) {
        throw PackageNotFoundException(
            'could not find package $package at $hostedUrl',
            innerError: error,
            innerTrace: stackTrace);
      }

      fail(
          '${error.response.statusCode} ${error.response.reasonPhrase} trying '
          'to find package $package at $hostedUrl.',
          error,
          stackTrace);
    } else if (error is io.SocketException) {
      fail('Got socket error trying to find package $package at $hostedUrl.',
          error, stackTrace);
    } else if (error is io.TlsException) {
      fail('Got TLS error trying to find package $package at $hostedUrl.',
          error, stackTrace);
    } else if (error is AuthenticationException) {
      String? hint;
      var message = 'authentication failed';

      assert(error.statusCode == 401 || error.statusCode == 403);
      if (error.statusCode == 401) {
        hint = '$hostedUrl package repository requested authentication!\n'
            'You can provide credentials using:\n'
            '    pub token add $hostedUrl';
      }
      if (error.statusCode == 403) {
        hint = 'Insufficient permissions to the resource at the $hostedUrl '
            'package repository.\nYou can modify credentials using:\n'
            '    pub token add $hostedUrl';
        message = 'authorization failed';
      }

      if (error.serverMessage?.isNotEmpty == true && hint != null) {
        hint += '\n${error.serverMessage}';
      }

      throw PackageNotFoundException(message, hint: hint);
    } else if (error is FormatException) {
      throw PackageNotFoundException(
        'Got badly formatted response trying to find package $package at $hostedUrl',
        innerError: error,
        innerTrace: stackTrace,
        hint: 'Check that "$hostedUrl" is a valid package repository.',
      );
    } else {
      // Otherwise re-throw the original exception.
      throw error;
    }
  }

  /// Enables speculative prefetching of dependencies of packages queried with
  /// [getVersions].
  Future<T> withPrefetching<T>(Future<T> Function() callback) async {
    return await _scheduler.withPrescheduling((preschedule) async {
      return await runZoned(callback,
          zoneValues: {_prefetchingKey: preschedule});
    });
  }

  /// Key for storing the current prefetch function in the current [Zone].
  static const _prefetchingKey = #_prefetch;
}

/// The [PackageName.description] for a [HostedSource], storing the package name
/// and resolved URI of the package server.
class HostedDescription extends Description {
  final String packageName;
  final String url;

  HostedDescription(this.packageName, this.url);

  @override
  int get hashCode => Object.hash(packageName, url);

  @override
  bool operator ==(Object other) {
    return other is HostedDescription &&
        other.packageName == packageName &&
        other.url == url;
  }

  @override
  String format() => 'on $url';

  @override
  Object? serializeForPubspec({
    required String? containingDir,
    required LanguageVersion languageVersion,
  }) {
    if (url == source.defaultUrl) {
      return null;
    }
    return {'url': url, 'name': packageName};
  }

  @override
  HostedSource get source => HostedSource.instance;
}

class ResolvedHostedDescription extends ResolvedDescription {
  @override
  HostedDescription get description => super.description as HostedDescription;

  ResolvedHostedDescription(HostedDescription description) : super(description);

  @override
  Object? serializeForLockfile({required String? containingDir}) {
    late final String url;
    try {
      url = validateAndNormalizeHostedUrl(description.url).toString();
    } on FormatException catch (e) {
      throw ArgumentError.value(url, 'url', 'url must be normalized: $e');
    }
    return {'name': description.packageName, 'url': url.toString()};
  }

  @override
  int get hashCode => description.hashCode;

  @override
  bool operator ==(Object other) {
    return other is ResolvedHostedDescription &&
        other.description == description;
  }
}

/// Information about a package version retrieved from /api/packages/$package<
class _VersionInfo {
  final Pubspec pubspec;
  final Uri archiveUrl;
  final PackageStatus status;

  _VersionInfo(this.pubspec, this.archiveUrl, this.status);
}

/// Given a URL, returns a "normalized" string to be used as a directory name
/// for packages downloaded from the server at that URL.
///
/// This normalization strips off the scheme (which is presumed to be HTTP or
/// HTTPS) and *sort of* URL-encodes it. I say "sort of" because it does it
/// incorrectly: it uses the character's *decimal* ASCII value instead of hex.
///
/// This could cause an ambiguity since some characters get encoded as three
/// digits and others two. It's possible for one to be a prefix of the other.
/// In practice, the set of characters that are encoded don't happen to have
/// any collisions, so the encoding is reversible.
///
/// This behavior is a bug, but is being preserved for compatibility.
String _urlToDirectory(String hostedUrl) {
  // Normalize all loopback URLs to "localhost".
  final url = hostedUrl.replaceAllMapped(
      RegExp(r'^(https?://)(127\.0\.0\.1|\[::1\]|localhost)?'), (match) {
    // Don't include the scheme for HTTPS URLs. This makes the directory names
    // nice for the default and most recommended scheme. We also don't include
    // it for localhost URLs, since they're always known to be HTTP.
    var localhost = match[2] == null ? '' : 'localhost';
    var scheme = match[1] == 'https://' || localhost.isNotEmpty ? '' : match[1];
    return '$scheme$localhost';
  });
  return replace(
    url,
    RegExp(r'[<>:"\\/|?*%]'),
    (match) => '%${match[0]!.codeUnitAt(0)}',
  );
}

/// Given a directory name in the system cache, returns the URL of the server
/// whose packages it contains.
///
/// See [_urlToDirectory] for details on the mapping. Note that because the
/// directory name does not preserve the scheme, this has to guess at it. It
/// chooses "http" for loopback URLs (mainly to support the pub tests) and
/// "https" for all others.
String _directoryToUrl(String directory) {
  // Decode the pseudo-URL-encoded characters.
  var chars = '<>:"\\/|?*%';
  for (var i = 0; i < chars.length; i++) {
    var c = chars.substring(i, i + 1);
    directory = directory.replaceAll('%${c.codeUnitAt(0)}', c);
  }

  // If the URL has an explicit scheme, use that.
  if (directory.contains('://')) {
    return Uri.parse(directory).toString();
  }

  // Otherwise, default to http for localhost and https for everything else.
  var scheme =
      isLoopback(directory.replaceAll(RegExp(':.*'), '')) ? 'http' : 'https';
  return Uri.parse('$scheme://$directory').toString();
}

// TODO(sigurdm): This is quite inelegant.
class _RefAndCache {
  final PackageRef ref;
  final SystemCache cache;
  _RefAndCache(this.ref, this.cache);

  @override
  int get hashCode => ref.hashCode;
  @override
  bool operator ==(Object other) => other is _RefAndCache && other.ref == ref;
}<|MERGE_RESOLUTION|>--- conflicted
+++ resolved
@@ -115,11 +115,6 @@
     // Clearly, a bit of investigation is necessary before we update this to
     // pub.dev, it might be attractive to do next time we change the server API.
     try {
-<<<<<<< HEAD
-      return validateAndNormalizeHostedUrl(
-        io.Platform.environment['PUB_HOSTED_URL'] ?? 'https://pub.dartlang.org',
-      ).toString();
-=======
       var defaultHostedUrl = 'https://pub.dartlang.org';
       // Allow the defaultHostedUrl to be overriden when running from tests
       if (runningFromTest) {
@@ -127,10 +122,9 @@
             io.Platform.environment['_PUB_TEST_DEFAULT_HOSTED_URL'] ??
                 defaultHostedUrl;
       }
-      return _defaultUrl ??= validateAndNormalizeHostedUrl(
+      return validateAndNormalizeHostedUrl(
         io.Platform.environment['PUB_HOSTED_URL'] ?? defaultHostedUrl,
-      );
->>>>>>> 3174a264
+      ).toString();
     } on FormatException catch (e) {
       throw ConfigException(
           'Invalid `PUB_HOSTED_URL="${e.source}"`: ${e.message}');
