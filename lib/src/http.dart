// Copyright (c) 2012, the Dart project authors.  Please see the AUTHORS file
// for details. All rights reserved. Use of this source code is governed by a
// BSD-style license that can be found in the LICENSE file.

/// Helpers for dealing with HTTP.
library;

import 'dart:async';
import 'dart:convert';
import 'dart:io';
import 'dart:math' as math;

import 'package:collection/collection.dart';
import 'package:http/http.dart' as http;
import 'package:pool/pool.dart';

import 'command.dart';
import 'log.dart' as log;
import 'pubspec.dart';
import 'sdk.dart';
import 'source/hosted.dart';
import 'utils.dart';

/// Headers and field names that should be censored in the log output.
const _censoredFields = ['refresh_token', 'authorization'];

/// Headers required for pub.dev API requests.
///
/// The Accept header tells pub.dev which version of the API we're
/// expecting, so it can either serve that version or give us a 406 error if
/// it's not supported.
const pubApiHeaders = {'Accept': 'application/vnd.pub.v2+json'};

/// A unique ID to identify this particular invocation of pub.
final _sessionId = createUuid();

/// An HTTP client that transforms 40* errors and socket exceptions into more
/// user-friendly error messages.
class _PubHttpClient extends http.BaseClient {
  final _requestStopwatches = <http.BaseRequest, Stopwatch>{};

  http.Client _inner;

  /// We manually keep track of whether the client was closed,
  /// indicating that no more networking should be done. (And thus we don't need
  /// to retry failed requests).
  bool _wasClosed = false;

  _PubHttpClient([http.Client? inner]) : _inner = inner ?? http.Client();

  @override
  Future<http.StreamedResponse> send(http.BaseRequest request) async {
    if (_wasClosed) {
      throw StateError('Attempting to send request on closed client');
    }
    request.headers[HttpHeaders.userAgentHeader] = 'Dart pub ${sdk.version}';
    if (request.url.host == 'localhost') {
      // We always prefer using ipv4 over ipv6 for 'localhost'.
      //
      // This prevents conflicts where the same port is occupied by the same
      // port on localhost.
      final resolutions = await InternetAddress.lookup('localhost');
      final ipv4Address = resolutions
          .firstWhereOrNull((a) => a.type == InternetAddressType.IPv4);
      if (ipv4Address != null) {
        request = _OverrideUrlRequest(
          request.url.replace(host: ipv4Address.host),
          request,
        );
      }
    }
    _requestStopwatches[request] = Stopwatch()..start();
    _logRequest(request);
    final http.StreamedResponse streamedResponse;
    try {
      streamedResponse = await _inner.send(request);
    } on http.ClientException {
      if (_wasClosed) {
        // Avoid retrying in this case.
        throw _ClientClosedException();
      }
      rethrow;
    }

    _logResponse(streamedResponse);

    return streamedResponse;
  }

  /// Logs the fact that [request] was sent, and information about it.
  void _logRequest(http.BaseRequest request) {
    final requestLog = StringBuffer();
    requestLog.writeln('HTTP ${request.method} ${request.url}');
    request.headers
        .forEach((name, value) => requestLog.writeln(_logField(name, value)));

    if (request.method == 'POST') {
      final contentTypeString = request.headers[HttpHeaders.contentTypeHeader];
      final contentType = ContentType.parse(contentTypeString ?? '');
      if (request is http.MultipartRequest) {
        requestLog.writeln();
        requestLog.writeln('Body fields:');
        request.fields.forEach(
          (name, value) => requestLog.writeln(_logField(name, value)),
        );

        // TODO(nweiz): make MultipartRequest.files readable, and log them?
      } else if (request is http.Request) {
        if (contentType.value == 'application/x-www-form-urlencoded') {
          requestLog.writeln();
          requestLog.writeln('Body fields:');
          request.bodyFields.forEach(
            (name, value) => requestLog.writeln(_logField(name, value)),
          );
        } else if (contentType.value == 'text/plain' ||
            contentType.value == 'application/json') {
          requestLog.write(request.body);
        }
      }
    }

    log.io(requestLog.toString().trim());
  }

  /// Logs the fact that [response] was received, and information about it.
  void _logResponse(http.StreamedResponse response) {
    // TODO(nweiz): Fork the response stream and log the response body. Be
    // careful not to log OAuth2 private data, though.

    final responseLog = StringBuffer();
    final request = response.request!;
    final stopwatch = _requestStopwatches.remove(request)!..stop();
    responseLog.writeln('HTTP response ${response.statusCode} '
        '${response.reasonPhrase} for ${request.method} ${request.url}');
    responseLog.writeln('took ${stopwatch.elapsed}');
    response.headers
        .forEach((name, value) => responseLog.writeln(_logField(name, value)));

    log.io(responseLog.toString().trim());
  }

  /// Returns a log-formatted string for the HTTP field or header with the given
  /// [name] and [value].
  String _logField(String name, String value) {
    if (_censoredFields.contains(name.toLowerCase())) {
      return '$name: <censored>';
    } else {
      return '$name: $value';
    }
  }

  @override
  void close() {
    _wasClosed = true;
    _inner.close();
  }
}

/// The [_PubHttpClient] wrapped by [globalHttpClient].
final _pubClient = _PubHttpClient();

/// The HTTP client to use for all HTTP requests.
final globalHttpClient = _pubClient;

/// The underlying HTTP client wrapped by [globalHttpClient].
/// This enables the ability to use a mock client in tests.
http.Client get innerHttpClient => _pubClient._inner;
set innerHttpClient(http.Client client) => _pubClient._inner = client;

/// Runs [callback] in a zone where all HTTP requests sent to `pub.dev`
/// will indicate the [type] of the relationship between the root package and
/// the package being requested.
///
/// If [type] is [DependencyType.none], no extra metadata is added.
Future<T> withDependencyType<T>(
  DependencyType type,
  Future<T> Function() callback,
) {
  return runZoned(callback, zoneValues: {#_dependencyType: type});
}

extension AttachHeaders on http.Request {
  /// Adds headers required for pub.dev API requests.
  void attachPubApiHeaders() {
    headers.addAll(pubApiHeaders);
  }

  /// Adds request metadata headers about the Pub tool's environment and the
  /// currently running command if the request URL indicates the destination is
  /// a Hosted Pub Repository.
  void attachMetadataHeaders() {
    if (!HostedSource.shouldSendAdditionalMetadataFor(url)) {
      return;
    }

    headers['X-Pub-OS'] = Platform.operatingSystem;
    headers['X-Pub-Command'] = PubCommand.command;
    headers['X-Pub-Session-ID'] = _sessionId;

    final environment = Platform.environment['PUB_ENVIRONMENT'];
    if (environment != null) {
      headers['X-Pub-Environment'] = environment;
    }

    final type = Zone.current[#_dependencyType];
    if (type != null && type != DependencyType.none) {
      headers['X-Pub-Reason'] = type.toString();
    }
  }
}

/// Handles a successful JSON-formatted response from pub.dev.
///
/// These responses are expected to be of the form `{"success": {"message":
/// "some message"}}`. If the format is correct, the message will be printed;
/// otherwise an error will be raised.
void handleJsonSuccess(http.Response response) {
  switch (parseJsonResponse(response)) {
    case {'success': {'message': final String message}}:
      log.message(
        'Message from server: ${log.green(sanitizeForTerminal(message))}',
      );
    default:
      invalidServerResponse(response);
  }
<<<<<<< HEAD
  final formattedMessage =
      log.green(sanitizeForTerminal(parsed['success']['message'] as String));
  log.message(
    'Message from server: $formattedMessage',
  );
=======
>>>>>>> fa941d58
}

/// Handles an unsuccessful JSON-formatted response from pub.dev.
///
/// These responses are expected to be of the form `{"error": {"message": "some
/// message"}}`. If the format is correct, the message will be raised as an
/// error; otherwise an [invalidServerResponse] error will be raised.
void handleJsonError(http.BaseResponse response) {
  if (response is! http.Response) {
    // Not likely to be a common code path, but necessary.
    // See https://github.com/dart-lang/pub/pull/3590#discussion_r1012978108
    fail(log.red('Invalid server response'));
  }
  final errorMap = parseJsonResponse(response);
  final error = errorMap['error'];
  if (error is! Map ||
      !error.containsKey('message') ||
      error['message'] is! String) {
    invalidServerResponse(response);
  }
  final formattedMessage =
      log.red(sanitizeForTerminal(error['message'] as String));
  fail(
    'Message from server: $formattedMessage',
  );
}

/// Handles an unsuccessful XML-formatted response from google cloud storage.
///
/// Assumes messages are of the form in
/// https://cloud.google.com/storage/docs/xml-api/reference-status
///
/// This is a poor person's XML parsing with regexps, but this should be
/// sufficient for the specified messages.
void handleGCSError(http.BaseResponse response) {
  if (response is http.Response) {
    final responseBody = response.body;
    if (responseBody.contains('<?xml')) {
      String? getTagText(String tag) {
        final result = RegExp('<$tag>(.*)</$tag>').firstMatch(responseBody)?[1];
        if (result == null) return null;
        return sanitizeForTerminal(result);
      }

      final code = getTagText('Code');
      // TODO(sigurdm): we could hard-code nice error messages for known codes.
      final message = getTagText('Message');
      // `Details` are not specified in the doc above, but have been observed in
      // actual responses.
      final details = getTagText('Details');
      if (code != null) {
        log.error('Server error code: ${sanitizeForTerminal(code)}');
      }
      if (message != null) {
        log.error('Server message: ${sanitizeForTerminal(message)}');
      }
      if (details != null) {
        log.error('Server details: ${sanitizeForTerminal(details)}');
      }
    }
  }
}

/// Parses a response body, assuming it's JSON-formatted.
///
/// Throws a user-friendly error if the response body is invalid JSON, or if
/// it's not a map.
Map parseJsonResponse(http.Response response) {
  Object? value;
  try {
    value = jsonDecode(response.body) as Object?;
  } on FormatException {
    invalidServerResponse(response);
  }
  if (value is! Map) invalidServerResponse(response);
  return value;
}

/// Throws an error describing an invalid response from the server.
Never invalidServerResponse(http.Response response) =>
    fail(log.red('Invalid server response:\n${response.body}'));

/// Exception thrown when an HTTP operation fails.
class PubHttpException implements Exception {
  final String message;
  final bool isIntermittent;

  PubHttpException(this.message, {this.isIntermittent = false});

  @override
  String toString() {
    return 'PubHttpException: $message';
  }
}

/// Exception thrown when an HTTP response is not Ok.
class PubHttpResponseException extends PubHttpException {
  final http.BaseResponse response;

  PubHttpResponseException(
    this.response, {
    String message = '',
    bool isIntermittent = false,
  }) : super(message, isIntermittent: isIntermittent);

  @override
  String toString() {
    var temp = 'PubHttpResponseException: HTTP error ${response.statusCode} '
        '${response.reasonPhrase}';
    if (message != '') {
      temp += ': $message';
    }
    return temp;
  }
}

/// Whether [e] is one of a few HTTP-related exceptions that subclass
/// [IOException]. Can be used if your try-catch block contains various
/// operations in addition to HTTP calls and so a [IOException] instance check
/// would be too coarse.
bool isHttpIOException(Object e) {
  return e is HttpException ||
      e is TlsException ||
      e is SocketException ||
      e is WebSocketException;
}

/// Program-wide limiter for concurrent network requests.
final _httpPool = Pool(16);

/// Runs the provided function [fn] and returns the response.
///
/// If there is an HTTP-related exception, an intermittent HTTP error response,
/// or an async timeout, [fn] is run repeatedly until there is a successful
/// response or at most seven total attempts have been made. If all attempts
/// fail, the final exception is re-thrown.
///
/// Each attempt is run within a [Pool] configured with 16 maximum resources.
Future<T> retryForHttp<T>(String operation, FutureOr<T> Function() fn) async {
  return await retry(
    () async => await _httpPool.withResource(() async => await fn()),
    retryIf: (e) async =>
        (e is PubHttpException && e.isIntermittent) ||
        e is TimeoutException ||
        e is http.ClientException ||
        isHttpIOException(e),
    onRetry: (exception, attemptNumber) async =>
        log.io('Attempt #$attemptNumber for $operation'),
    maxAttempts: math.max(
      1, // Having less than 1 attempt doesn't make sense.
      int.tryParse(Platform.environment['PUB_MAX_HTTP_RETRIES'] ?? '') ?? 7,
    ),
  );
}

extension Throwing on http.BaseResponse {
  /// See https://api.flutter.dev/flutter/dart-io/HttpClientRequest/followRedirects.html
  static const _redirectStatusCodes = [
    HttpStatus.movedPermanently,
    HttpStatus.movedTemporarily,
    HttpStatus.seeOther,
    HttpStatus.temporaryRedirect,
    HttpStatus.permanentRedirect,
  ];

  /// Throws [PubHttpResponseException], calls [fail], or does nothing depending
  /// on the status code.
  ///
  /// If the code is in the 200 range or if its a 300 range redirect code,
  /// nothing is done. If the code is 408, 429, or in the 500 range,
  /// [PubHttpResponseException] is thrown with "isIntermittent" set to `true`.
  /// Otherwise, [PubHttpResponseException] is thrown with "isIntermittent" set
  /// to `false`.
  void throwIfNotOk() {
    if (statusCode >= 200 && statusCode <= 299) {
      return;
    } else if (_redirectStatusCodes.contains(statusCode)) {
      return;
    } else if (statusCode == HttpStatus.notAcceptable &&
        request?.headers['Accept'] == pubApiHeaders['Accept']) {
      fail('Pub ${sdk.version} is incompatible with the current version of '
          '${request?.url.host}.\n'
          'Upgrade pub to the latest version and try again.');
    } else if (statusCode >= 500 ||
        statusCode == HttpStatus.requestTimeout ||
        statusCode == HttpStatus.tooManyRequests) {
      // Throw if the response indicates a server error or an intermittent
      // client error, but mark it as intermittent so it can be retried.
      throw PubHttpResponseException(this, isIntermittent: true);
    } else {
      // Throw for all other status codes.
      throw PubHttpResponseException(this);
    }
  }
}

extension RequestSending on http.Client {
  /// Sends an HTTP request, reads the whole response body, validates the
  /// response headers, and if validation is successful, and returns it.
  ///
  /// The send method on [http.Client], which returns a [http.StreamedResponse],
  /// is the only method that accepts a request object. This method can be used
  /// when you need to send a request object but want a regular response object.
  ///
  /// If false is passed for [throwIfNotOk], the response will not be validated.
  /// See [http.BaseResponse.throwIfNotOk] extension for validation details.
  Future<http.Response> fetch(
    http.BaseRequest request, {
    bool throwIfNotOk = true,
  }) async {
    final streamedResponse = await send(request);
    final response = await http.Response.fromStream(streamedResponse);
    if (throwIfNotOk) {
      response.throwIfNotOk();
    }
    return response;
  }

  /// Sends an HTTP request, validates the response headers, and if validation
  /// is successful, returns a [http.StreamedResponse].
  ///
  /// If false is passed for [throwIfNotOk], the response will not be validated.
  /// See [http.BaseResponse.throwIfNotOk] extension for validation details.
  Future<http.StreamedResponse> fetchAsStream(
    http.BaseRequest request, {
    bool throwIfNotOk = true,
  }) async {
    final streamedResponse = await send(request);
    if (throwIfNotOk) {
      streamedResponse.throwIfNotOk();
    }
    return streamedResponse;
  }
}

/// Thrown by [_PubHttpClient.send] if the client was closed while the request
/// was being processed. Notably it doesn't implement [http.ClientException],
/// and thus does not trigger a retry by [retryForHttp].
class _ClientClosedException implements Exception {
  @override
  String toString() => 'Request was made after http client was closed';
}

class _OverrideUrlRequest implements http.BaseRequest {
  @override
  final Uri url;

  final http.BaseRequest wrapped;

  _OverrideUrlRequest(this.url, this.wrapped);

  @override
  int? get contentLength => wrapped.contentLength;

  @override
  Map<String, String> get headers => wrapped.headers;

  @override
  bool get persistentConnection => wrapped.persistentConnection;

  @override
  bool get followRedirects => wrapped.followRedirects;
  @override
  set followRedirects(bool value) => wrapped.followRedirects = value;

  @override
  int get maxRedirects => wrapped.maxRedirects;

  @override
  set maxRedirects(int value) => wrapped.maxRedirects = value;

  @override
  String get method => wrapped.method;

  @override
  set contentLength(int? value) => wrapped.contentLength = value;

  @override
  http.ByteStream finalize() => wrapped.finalize();

  @override
  bool get finalized => wrapped.finalized;

  @override
  Future<http.StreamedResponse> send() {
    throw UnimplementedError();
  }

  @override
  set persistentConnection(bool value) => wrapped.persistentConnection = value;
}<|MERGE_RESOLUTION|>--- conflicted
+++ resolved
@@ -223,14 +223,6 @@
     default:
       invalidServerResponse(response);
   }
-<<<<<<< HEAD
-  final formattedMessage =
-      log.green(sanitizeForTerminal(parsed['success']['message'] as String));
-  log.message(
-    'Message from server: $formattedMessage',
-  );
-=======
->>>>>>> fa941d58
 }
 
 /// Handles an unsuccessful JSON-formatted response from pub.dev.
