// Copyright (c) 2020, the Dart project authors.  Please see the AUTHORS file
// for details. All rights reserved. Use of this source code is governed by a
// BSD-style license that can be found in the LICENSE file.

import 'package:analyzer/dart/ast/token.dart';
import 'package:pub_semver/pub_semver.dart';

final _languageVersionPattern = RegExp(r'^(\d+)\.(\d+)$');

/// A Dart language version as defined by
/// https://github.com/dart-lang/language/blob/master/accepted/future-releases/language-versioning/feature-specification.md
class LanguageVersion implements Comparable<LanguageVersion> {
  final int major;
  final int minor;

  const LanguageVersion(this.major, this.minor);

  /// The language version implied by a Dart sdk version.
  factory LanguageVersion.fromVersion(Version version) {
    return LanguageVersion(version.major, version.minor);
  }

  /// Parse language version from string.
  factory LanguageVersion.parse(String languageVersion) {
    final m = _languageVersionPattern.firstMatch(languageVersion);
    if (m == null) {
      throw FormatException('Invalid language version string', languageVersion);
    }
    return LanguageVersion(int.parse(m.group(1)!), int.parse(m.group(2)!));
  }

  /// The language version implied by a Dart SDK constraint in `pubspec.yaml`.
  /// (this is `environment: {sdk: '>=2.0.0 <3.0.0'}` from `pubspec.yaml`)
  ///
  /// Fallbacks to [defaultLanguageVersion] if there is no [sdkConstraint] or
  /// the [sdkConstraint] has no lower-bound.
  factory LanguageVersion.fromSdkConstraint(VersionConstraint? sdkConstraint) {
    if (sdkConstraint == null || sdkConstraint.isEmpty) {
      return defaultLanguageVersion;
    } else if (sdkConstraint is Version) {
      return LanguageVersion.fromVersion(sdkConstraint);
    } else if (sdkConstraint is VersionRange) {
      if (sdkConstraint.min != null) {
        return LanguageVersion.fromVersion(sdkConstraint.min!);
      }
      return defaultLanguageVersion;
    } else if (sdkConstraint is VersionUnion) {
      // `ranges` is non-empty and sorted.
      final min = sdkConstraint.ranges.first.min;
      if (min != null) {
        return LanguageVersion.fromVersion(min);
      }
      return defaultLanguageVersion;
    } else {
      throw ArgumentError('Unknown VersionConstraint type $sdkConstraint.');
    }
  }

  /// The language version implied by a Dart sdk version.
  factory LanguageVersion.fromLanguageVersionToken(
    LanguageVersionToken version,
  ) => LanguageVersion(version.major, version.minor);

  bool get supportsNullSafety => this >= firstVersionWithNullSafety;

  bool get supportsWorkspaces => this >= firstVersionWithWorkspaces;

<<<<<<< HEAD
  bool get supportsTagPattern => this >= firstVersionWithTagPattern;
=======
  bool get forbidsUnknownDescriptionKeys =>
      this >= firstVersionForbidingUnknownDescriptionKeys;
>>>>>>> 9efc8bb2

  /// Minimum language version at which short hosted syntax is supported.
  ///
  /// This allows `hosted` dependencies to be expressed as:
  /// ```yaml
  /// dependencies:
  ///   foo:
  ///     hosted: https://some-pub.com/path
  ///     version: ^1.0.0
  /// ```
  ///
  /// At older versions, `hosted` dependencies had to be a map with a `url` and
  /// a `name` key.
  bool get supportsShorterHostedSyntax =>
      this >= firstVersionWithShorterHostedSyntax;

  @override
  int compareTo(LanguageVersion other) {
    if (major != other.major) return major.compareTo(other.major);
    return minor.compareTo(other.minor);
  }

  bool operator <(LanguageVersion other) => compareTo(other) < 0;
  bool operator >(LanguageVersion other) => compareTo(other) > 0;
  bool operator <=(LanguageVersion other) => compareTo(other) <= 0;
  bool operator >=(LanguageVersion other) => compareTo(other) >= 0;

  @override
  int get hashCode => major ^ minor;

  @override
  bool operator ==(Object other) =>
      other is LanguageVersion && other.minor == minor && other.major == major;

  static const defaultLanguageVersion = LanguageVersion(2, 7);
  static const firstVersionWithNullSafety = LanguageVersion(2, 12);
  static const firstVersionWithShorterHostedSyntax = LanguageVersion(2, 15);
  static const firstVersionWithWorkspaces = LanguageVersion(3, 5);
<<<<<<< HEAD
  static const firstVersionWithTagPattern = LanguageVersion(3, 7);
=======
  static const firstVersionForbidingUnknownDescriptionKeys = LanguageVersion(
    3,
    7,
  );
>>>>>>> 9efc8bb2

  /// Transform language version to string that can be parsed with
  /// [LanguageVersion.parse].
  @override
  String toString() => '$major.$minor';

  Version firstStable() => Version(major, minor, 0);
}<|MERGE_RESOLUTION|>--- conflicted
+++ resolved
@@ -65,12 +65,10 @@
 
   bool get supportsWorkspaces => this >= firstVersionWithWorkspaces;
 
-<<<<<<< HEAD
   bool get supportsTagPattern => this >= firstVersionWithTagPattern;
-=======
+
   bool get forbidsUnknownDescriptionKeys =>
       this >= firstVersionForbidingUnknownDescriptionKeys;
->>>>>>> 9efc8bb2
 
   /// Minimum language version at which short hosted syntax is supported.
   ///
@@ -109,14 +107,11 @@
   static const firstVersionWithNullSafety = LanguageVersion(2, 12);
   static const firstVersionWithShorterHostedSyntax = LanguageVersion(2, 15);
   static const firstVersionWithWorkspaces = LanguageVersion(3, 5);
-<<<<<<< HEAD
   static const firstVersionWithTagPattern = LanguageVersion(3, 7);
-=======
   static const firstVersionForbidingUnknownDescriptionKeys = LanguageVersion(
     3,
     7,
   );
->>>>>>> 9efc8bb2
 
   /// Transform language version to string that can be parsed with
   /// [LanguageVersion.parse].
