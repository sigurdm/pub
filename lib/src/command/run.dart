// Copyright (c) 2014, the Dart project authors.  Please see the AUTHORS file
// for details. All rights reserved. Use of this source code is governed by a
// BSD-style license that can be found in the LICENSE file.

import 'dart:async';

import 'package:path/path.dart' as p;

import '../command.dart';
import '../exceptions.dart';
import '../executable.dart';
import '../log.dart' as log;
import '../utils.dart';

/// Handles the `run` pub command.
class RunCommand extends PubCommand {
  @override
  String get name => 'run';
  @override
  String get description => deprecated
      ? 'DEPRECATED: Use `dart run`.'
      : 'Run an executable from a package.';
  @override
  String get argumentsDescription => '<executable> [arguments...]';
  @override
  String get docUrl => 'https://dart.dev/tools/pub/cmd/pub-run';
  @override
  bool get allowTrailingOptions => false;
  @override
  bool get hidden => deprecated;

  final bool deprecated;

<<<<<<< HEAD
=======
  final bool deprecated;

>>>>>>> 1c7267ad
  RunCommand({this.deprecated = false}) {
    argParser.addFlag('enable-asserts', help: 'Enable assert statements.');
    argParser.addFlag('checked', abbr: 'c', hide: true);
    argParser.addMultiOption('enable-experiment',
        help:
            'Runs the executable in a VM with the given experiments enabled.\n'
            '(Will disable snapshotting, resulting in slower startup).',
        valueHelp: 'experiment');
    argParser.addFlag('sound-null-safety',
        help: 'Override the default null safety execution mode.');
    argParser.addOption('mode', help: 'Deprecated option', hide: true);
    // mode exposed for `dartdev run` to use as subprocess.
    argParser.addFlag('dart-dev-run', hide: true);
  }

  @override
  Future<void> runProtected() async {
    if (deprecated) {
      await log.warningsOnlyUnlessTerminal(() {
        log.message('Deprecated. Use `dart run instead`');
      });
    }
    if (argResults['dart-dev-run']) {
      return await _runFromDartDev();
    }
    if (argResults.rest.isEmpty) {
      usageException('Must specify an executable to run.');
    }

    var package = entrypoint.root.name;
    var executable = argResults.rest[0];
    var args = argResults.rest.skip(1).toList();

    // A command like "foo:bar" runs the "bar" script from the "foo" package.
    // If there is no colon prefix, default to the root package.
    if (executable.contains(':')) {
      var components = split1(executable, ':');
      package = components[0];
      executable = components[1];

      if (p.split(executable).length > 1) {
        usageException(
            'Cannot run an executable in a subdirectory of a dependency.');
      }
    } else if (onlyIdentifierRegExp.hasMatch(executable)) {
      // "pub run foo" means the same thing as "pub run foo:foo" as long as
      // "foo" is a valid Dart identifier (and thus package name).
      package = executable;
    }

    if (argResults.wasParsed('mode')) {
      log.warning('The --mode flag is deprecated and has no effect.');
    }

    final vmArgs = vmArgsFromArgResults(argResults);

    var exitCode = await runExecutable(
      entrypoint,
      Executable.adaptProgramName(package, executable),
      args,
      enableAsserts: argResults['enable-asserts'] || argResults['checked'],
      recompile: (executable) => log.warningsOnlyUnlessTerminal(
          () => entrypoint.precompileExecutable(executable)),
      vmArgs: vmArgs,
    );
    throw ExitWithException(exitCode);
  }

  /// Implement a mode for use in `dartdev run`.
  ///
  /// Usage: `dartdev run [package[:command]]`
  ///
  /// If `package` is not given, defaults to current root package.
  /// If `command` is not given, defaults to name of `package`.
  ///
  /// Runs `bin/<command>.dart` from package `<package>`. If `<package>` is not
  /// mutable (local root package or path-dependency) a source snapshot will be
  /// cached in
  /// `.dart_tool/pub/bin/<package>/<command>.dart-<sdkVersion>.snapshot`.
  Future<void> _runFromDartDev() async {
    var package = entrypoint.root.name;
    var command = package;
    var args = <String>[];

    if (argResults.rest.isNotEmpty) {
      if (argResults.rest[0].contains(RegExp(r'[/\\]'))) {
        usageException('[<package>[:command]] cannot contain "/" or "\\"');
      }

      package = argResults.rest[0];
      if (package.contains(':')) {
        final parts = package.split(':');
        if (parts.length > 2) {
          usageException('[<package>[:command]] cannot contain multiple ":"');
        }
        package = parts[0];
        command = parts[1];
      } else {
        command = package;
      }
      args = argResults.rest.skip(1).toList();
    }

    final vmArgs = vmArgsFromArgResults(argResults);

    throw ExitWithException(
      await runExecutable(
          entrypoint, Executable(package, 'bin/$command.dart'), args,
          vmArgs: vmArgs,
          enableAsserts: argResults['enable-asserts'] || argResults['checked'],
          recompile: entrypoint.precompileExecutable),
    );
  }
}<|MERGE_RESOLUTION|>--- conflicted
+++ resolved
@@ -31,11 +31,6 @@
 
   final bool deprecated;
 
-<<<<<<< HEAD
-=======
-  final bool deprecated;
-
->>>>>>> 1c7267ad
   RunCommand({this.deprecated = false}) {
     argParser.addFlag('enable-asserts', help: 'Enable assert statements.');
     argParser.addFlag('checked', abbr: 'c', hide: true);
