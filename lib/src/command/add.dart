// Copyright (c) 2020, the Dart project authors.  Please see the AUTHORS file
// for details. All rights reserved. Use of this source code is governed by a
// BSD-style license that can be found in the LICENSE file.

import 'package:collection/collection.dart' show IterableExtension;
import 'package:path/path.dart' as p;
import 'package:pub_semver/pub_semver.dart';
import 'package:yaml/yaml.dart';
import 'package:yaml_edit/yaml_edit.dart';

import '../command.dart';
import '../entrypoint.dart';
import '../exceptions.dart';
import '../git.dart';
import '../io.dart';
import '../language_version.dart';
import '../log.dart' as log;
import '../package.dart';
import '../package_name.dart';
import '../pubspec.dart';
import '../solver.dart';
import '../source/git.dart';
import '../source/hosted.dart';
import '../source/path.dart';
import '../utils.dart';

/// Handles the `add` pub command. Adds a dependency to `pubspec.yaml` and gets
/// the package. The user may pass in a git constraint, host url, or path as
/// requirements. If no such options are passed in, this command will do a
/// resolution to find the latest version of the package that is compatible with
/// the other dependencies in `pubspec.yaml`, and then enter that as the lower
/// bound in a ^x.y.z constraint.
///
/// Currently supports only adding one dependency at a time.
class AddCommand extends PubCommand {
  @override
  String get name => 'add';
  @override
  String get description => 'Add dependencies to pubspec.yaml.';
  @override
  String get argumentsDescription =>
      '<package>[:<constraint>] [<package2>[:<constraint2>]...] [options]';
  @override
  String get docUrl => 'https://dart.dev/tools/pub/cmd/pub-add';
  @override
  bool get isOffline => argResults['offline'];

  bool get isDev => argResults['dev'];
  bool get isDryRun => argResults['dry-run'];
  String? get gitUrl => argResults['git-url'];
  String? get gitPath => argResults['git-path'];
  String? get gitRef => argResults['git-ref'];
  String? get hostUrl => argResults['hosted-url'];
  String? get path => argResults['path'];
  String? get sdk => argResults['sdk'];

  bool get hasGitOptions => gitUrl != null || gitRef != null || gitPath != null;
  bool get hasHostOptions => hostUrl != null;

  bool get isHosted => !hasGitOptions && path == null && path == null;

  AddCommand() {
    argParser.addFlag('dev',
        abbr: 'd',
        negatable: false,
        help: 'Adds to the development dependencies instead.');

    argParser.addOption('git-url', help: 'Git URL of the package');
    argParser.addOption('git-ref',
        help: 'Git branch or commit to be retrieved');
    argParser.addOption('git-path', help: 'Path of git package in repository');
    argParser.addOption('hosted-url', help: 'URL of package host server');
    argParser.addOption('path', help: 'Add package from local path');
    argParser.addOption('sdk',
        help: 'add package from SDK source',
        allowed: ['flutter'],
        valueHelp: '[flutter]');
    argParser.addFlag(
      'example',
      help:
          'Also update dependencies in `example/` after modifying pubspec.yaml in the root package (if it exists).',
      hide: true,
    );

    argParser.addFlag('offline',
        help: 'Use cached packages instead of accessing the network.');

    argParser.addFlag('dry-run',
        abbr: 'n',
        negatable: false,
        help: "Report what dependencies would change but don't change any.");

    argParser.addFlag('precompile',
        help: 'Build executables in immediate dependencies.');
    argParser.addOption('directory',
        abbr: 'C', help: 'Run this in the directory <dir>.', valueHelp: 'dir');
    argParser.addFlag('legacy-packages-file',
        help: 'Generate the legacy ".packages" file', negatable: false);
  }

  @override
  Future<void> runProtected() async {
    if (argResults.rest.isEmpty) {
      usageException('Must specify at least one package to be added.');
    } else if (argResults.rest.length > 1 && gitUrl != null) {
      usageException('Can only add a single git package at a time.');
    } else if (argResults.rest.length > 1 && path != null) {
      usageException('Can only add a single local package at a time.');
    }
    final languageVersion = entrypoint.root.pubspec.languageVersion;
    final updates =
        argResults.rest.map((p) => _parsePackage(p, languageVersion)).toList();

    var updatedPubSpec = entrypoint.root.pubspec;
    for (final update in updates) {
      /// Perform version resolution in-memory.
      updatedPubSpec =
          await _addPackageToPubspec(updatedPubSpec, update.packageRange);
    }
<<<<<<< HEAD

    final package = _parsePackage(argResults.rest.first);
    final name = package.ref.name;

    /// Perform version resolution in-memory.
    final updatedPubSpec =
        await _addPackageToPubspec(entrypoint.root.pubspec, package);
=======
>>>>>>> f27e90d3

    late SolveResult solveResult;

    try {
      /// Use [SolveType.UPGRADE] to solve for the highest version of [package]
      /// in case [package] was already a transitive dependency. In the case
      /// where the user specifies a version constraint, this serves to ensure
      /// that a resolution exists before we update pubspec.yaml.
      // TODO(sigurdm): We should really use a spinner here.
      solveResult = await resolveVersions(
          SolveType.upgrade, cache, Package.inMemory(updatedPubSpec));
    } on GitException {
<<<<<<< HEAD
      dataError('Unable to resolve package "$name" with the given '
=======
      final packageRange = updates.first.packageRange;
      dataError(
          'Unable to resolve package "${packageRange.name}" with the given '
>>>>>>> f27e90d3
          'git parameters.');
    } on SolveFailure catch (e) {
      dataError(e.message);
    } on WrappedException catch (e) {
      /// [WrappedException]s may appear if an invalid [hostUrl] is passed in.
      dataError(e.message);
    }

<<<<<<< HEAD
    final resultPackage =
        solveResult.packages.firstWhere((packageId) => packageId.name == name);

    /// Assert that [resultPackage] is within the original user's expectations.
    var constraint = package.constraint;
    if (!(constraint ?? VersionConstraint.any).allows(resultPackage.version)) {
      var dependencyOverrides = updatedPubSpec.dependencyOverrides;
      if (dependencyOverrides.isNotEmpty) {
        dataError('"$name" resolved to "${resultPackage.version}" which '
            'does not satisfy constraint "$constraint". This could be '
            'caused by "dependency_overrides".');
      }
      dataError('"$name" resolved to "${resultPackage.version}" which '
          'does not satisfy constraint "$constraint".');
=======
    /// Verify the results for each package.
    for (final update in updates) {
      final packageRange = update.packageRange;
      final name = packageRange.name;
      final resultPackage = solveResult.packages
          .firstWhere((packageId) => packageId.name == name);

      /// Assert that [resultPackage] is within the original user's expectations.
      var constraint = packageRange.constraint;
      if (!constraint.allows(resultPackage.version)) {
        var dependencyOverrides = updatedPubSpec.dependencyOverrides;
        if (dependencyOverrides.isNotEmpty) {
          dataError('"$name" resolved to "${resultPackage.version}" which '
              'does not satisfy constraint "$constraint". This could be '
              'caused by "dependency_overrides".');
        }
        dataError('"$name" resolved to "${resultPackage.version}" which '
            'does not satisfy constraint "$constraint".');
      }
>>>>>>> f27e90d3
    }
    if (isDryRun) {
      /// Even if it is a dry run, run `acquireDependencies` so that the user
      /// gets a report on the other packages that might change version due
      /// to this new dependency.
      final newRoot = Package.inMemory(updatedPubSpec);

      await Entrypoint.inMemory(newRoot, cache,
              solveResult: solveResult, lockFile: entrypoint.lockFile)
          .acquireDependencies(SolveType.get,
              dryRun: true,
              precompile: argResults['precompile'],
              analytics: analytics,
              generateDotPackages: false);
    } else {
      /// Update the `pubspec.yaml` before calling [acquireDependencies] to
      /// ensure that the modification timestamp on `pubspec.lock` and
      /// `.dart_tool/package_config.json` is newer than `pubspec.yaml`,
      /// ensuring that [entrypoint.assertUptoDate] will pass.
<<<<<<< HEAD
      _updatePubspec(resultPackage, package, isDev);
=======
      _updatePubspec(solveResult.packages, updates, isDev);
>>>>>>> f27e90d3

      /// Create a new [Entrypoint] since we have to reprocess the updated
      /// pubspec file.
      final updatedEntrypoint = Entrypoint(directory, cache);
      await updatedEntrypoint.acquireDependencies(
        SolveType.get,
        precompile: argResults['precompile'],
        analytics: analytics,
        generateDotPackages: argResults['legacy-packages-file'],
      );

      if (argResults['example'] && entrypoint.example != null) {
        await entrypoint.example!.acquireDependencies(
          SolveType.get,
          precompile: argResults['precompile'],
          onlyReportSuccessOrFailure: true,
          analytics: analytics,
          generateDotPackages: argResults['legacy-packages-file'],
        );
      }
    }

    if (isOffline) {
      log.warning('Warning: Packages added when offline may not resolve to '
          'the latest compatible version available.');
    }
  }

  /// Creates a new in-memory [Pubspec] by adding [package] to the
  /// dependencies of [original].
  Future<Pubspec> _addPackageToPubspec(
      Pubspec original, ParsedPackage package) async {
    final name = package.ref.name;
    final dependencies = [...original.dependencies.values];
    var devDependencies = [...original.devDependencies.values];
    final dependencyNames = dependencies.map((dependency) => dependency.name);
    final devDependencyNames =
        devDependencies.map((devDependency) => devDependency.name);
    final range =
        package.ref.withConstraint(package.constraint ?? VersionConstraint.any);
    if (isDev) {
      /// TODO(walnut): Change the error message once pub upgrade --bump is
      /// released
      if (devDependencyNames.contains(name)) {
        dataError('"$name" is already in "dev_dependencies". '
            'Use "pub upgrade $name" to upgrade to a later version!');
      }

      /// If package is originally in dependencies and we wish to add it to
      /// dev_dependencies, this is a redundant change, and we should not
      /// remove the package from dependencies, since it might cause the user's
      /// code to break.
      if (dependencyNames.contains(name)) {
        dataError('"$name" is already in "dependencies". '
            'Use "pub remove $name" to remove it before adding it '
            'to "dev_dependencies"');
      }

      devDependencies.add(range);
    } else {
      /// TODO(walnut): Change the error message once pub upgrade --bump is
      /// released
      if (dependencyNames.contains(name)) {
        dataError('"$name" is already in "dependencies". '
            'Use "pub upgrade $name" to upgrade to a later version!');
      }

      /// If package is originally in dev_dependencies and we wish to add it to
      /// dependencies, we remove the package from dev_dependencies, since it is
      /// now redundant.
      if (devDependencyNames.contains(name)) {
        log.message('"$name" was found in dev_dependencies. '
            'Removing "$name" and adding it to dependencies instead.');
        devDependencies = devDependencies.where((d) => d.name != name).toList();
      }

      dependencies.add(range);
    }

    return Pubspec(
      original.name,
      version: original.version,
      sdkConstraints: original.sdkConstraints,
      dependencies: dependencies,
      devDependencies: devDependencies,
      dependencyOverrides: original.dependencyOverrides.values,
    );
  }

  /// Parse [package] to return the corresponding [PackageRange], as well as its
  /// representation in `pubspec.yaml`.
  ///
  /// [package] must be written in the format
  /// `<package-name>[:<version-constraint>]`, where quotations should be used
  /// if necessary.
  ///
  /// Examples:
  /// ```
  /// retry
  /// retry:2.0.0
  /// retry:^2.0.0
  /// retry:'>=2.0.0'
  /// retry:'>2.0.0 <3.0.1'
  /// 'retry:>2.0.0 <3.0.1'
  /// retry:any
  /// ```
  ///
  /// If a version constraint is provided when the `--path` or any of the
  /// `--git-<option>` options are used, a [PackageParseError] will be thrown.
  ///
  /// Packages must either be a git, hosted, sdk, or path package. Mixing of
  /// options is not allowed and will cause a [PackageParseError] to be thrown.
  ///
  /// If any of the other git options are defined when `--git-url` is not
  /// defined, an error will be thrown.
<<<<<<< HEAD
  ParsedPackage _parsePackage(String package) {
    ArgumentError.checkNotNull(package, 'package');

=======
  _ParseResult _parsePackage(String package, LanguageVersion languageVersion) {
>>>>>>> f27e90d3
    final _conflictingFlagSets = [
      ['git-url', 'git-ref', 'git-path'],
      ['hosted-url'],
      ['path'],
      ['sdk'],
    ];

    for (final flag
        in _conflictingFlagSets.expand((s) => s).where(argResults.wasParsed)) {
      final conflictingFlag = _conflictingFlagSets
          .where((s) => !s.contains(flag))
          .expand((s) => s)
          .firstWhereOrNull(argResults.wasParsed);
      if (conflictingFlag != null) {
        usageException(
            'Packages can only have one source, "pub add" flags "--$flag" and '
            '"--$conflictingFlag" are conflicting.');
      }
    }

    final splitPackage = package.split(':');
    final packageName = splitPackage[0];

    /// There shouldn't be more than one `:` in the package information
    if (splitPackage.length > 2) {
      usageException('Invalid package and version constraint: $package');
    }

    /// We want to allow for [constraint] to take on a `null` value here to
    /// preserve the fact that the user did not specify a constraint.
    VersionConstraint? constraint;

    try {
      constraint = splitPackage.length == 2
          ? VersionConstraint.parse(splitPackage[1])
          : null;
    } on FormatException catch (e) {
      usageException('Invalid version constraint: ${e.message}');
    }

    /// The package to be added.
    late final PackageRef ref;
    final path = this.path;
    if (hasGitOptions) {
      final gitUrl = this.gitUrl;
      if (gitUrl == null) {
        usageException('The `--git-url` is required for git dependencies.');
      }
      Uri parsed;
      try {
        parsed = Uri.parse(gitUrl);
      } on FormatException catch (e) {
        usageException('The --git-url must be a valid url: ${e.message}.');
      }

      /// Process the git options to return the simplest representation to be
      /// added to the pubspec.

      ref = PackageRef<GitDescription>(
        packageName,
        GitDescription(
          url: parsed.toString(),
          containingDir: p.current,
          ref: gitRef,
          path: gitPath,
        ),
      );
    } else if (path != null) {
      ref = PackageRef<PathDescription>(
          packageName, PathDescription(p.absolute(path), p.isRelative(path)));
    } else if (sdk != null) {
      ref = cache.sdk.parseRef(packageName, sdk);
    } else {
<<<<<<< HEAD
      ref = PackageRef<HostedDescription>(
        packageName,
        HostedDescription(
          packageName,
          hostUrl ?? cache.hosted.defaultUrl,
        ),
      );
    }
    return ParsedPackage(ref, constraint);
  }

  /// Writes the changes to the pubspec file.
  ///
  /// [constraint] is the original constraint as given by the user.
  void _updatePubspec(
      PackageId resultPackage, ParsedPackage package, bool isDevelopment) {
    final constraint = package.constraint;
    final ref = package.ref;
    final name = ref.name;
    final description = ref.description;
    final versionConstraintString = constraint == null
        ? '^${resultPackage.version}'
        : constraint.toString();
    late Object? pubspecInformation;
    if (description is HostedDescription &&
        description.url == cache.hosted.defaultUrl) {
      pubspecInformation = versionConstraintString;
    } else {
      pubspecInformation = {
        ref.source.name: ref.description.serializeForPubspec(
            containingDir: entrypoint.root.dir,
            languageVersion: entrypoint.root.pubspec.languageVersion),
        if (description is HostedDescription || constraint != null)
          'version': versionConstraintString
      };
    }

    final dependencyKey = isDevelopment ? 'dev_dependencies' : 'dependencies';
    final packagePath = [dependencyKey, name];

=======
      // Hosted
      final Object? hostInfo;
      if (hasHostOptions) {
        hostInfo = languageVersion.supportsShorterHostedSyntax
            ? hostUrl
            : {'url': hostUrl, 'name': packageName};
        pubspecInformation = {
          'hosted': hostInfo,
        };
      } else {
        hostInfo = null;
        pubspecInformation = constraint?.toString();
      }

      packageRange = cache.hosted.source
          .parseRef(
            packageName,
            hostInfo,
            languageVersion: entrypoint.root.pubspec.languageVersion,
          )
          .withConstraint(constraint ?? VersionConstraint.any);
    }

    if (pubspecInformation is Map && constraint != null) {
      /// We cannot simply assign the value of version since it is likely that
      /// [pubspecInformation] takes on the type
      /// [Map<String, Map<String, String>>]
      pubspecInformation = {
        ...pubspecInformation,
        'version': constraint.toString()
      };
    }

    return _ParseResult(packageRange, pubspecInformation);
  }

  /// Writes the changes to the pubspec file.
  void _updatePubspec(List<PackageId> resultPackages,
      List<_ParseResult> updates, bool isDevelopment) {
>>>>>>> f27e90d3
    final yamlEditor = YamlEditor(readTextFile(entrypoint.pubspecPath));
    log.io('Reading ${entrypoint.pubspecPath}.');
    log.fine('Contents:\n$yamlEditor');

<<<<<<< HEAD
    /// Handle situations where the user might not have the dependencies or
    /// dev_dependencies map.
    if (yamlEditor.parseAt(
          [dependencyKey],
          orElse: () => YamlScalar.wrap(null),
        ).value ==
        null) {
      yamlEditor.update([dependencyKey], {});
    }
    yamlEditor.update(packagePath, pubspecInformation);

    log.fine('Added $name to "$dependencyKey".');
=======
    for (final update in updates) {
      final packageRange = update.packageRange;
      final name = packageRange.name;
      final resultId = resultPackages.firstWhere((id) => id.name == name);
      var description = update.description;

      if (isHosted) {
        final inferredConstraint =
            VersionConstraint.compatibleWith(resultId.version).toString();
        if (description == null) {
          description = inferredConstraint;
        } else if (description is Map && description['version'] == null) {
          /// We cannot simply assign the value of version since it is likely that
          /// [description] takes on the type
          /// [Map<String, Map<String, String>>]
          description = {...description, 'version': '^${resultId.version}'};
        }
      }

      final dependencyKey = isDevelopment ? 'dev_dependencies' : 'dependencies';
      final packagePath = [dependencyKey, name];
>>>>>>> f27e90d3

      /// Ensure we have a [dependencyKey] map in the `pubspec.yaml`.
      if (yamlEditor.parseAt([dependencyKey],
              orElse: () => YamlScalar.wrap(null)).value ==
          null) {
        yamlEditor.update([dependencyKey], {});
      }
      yamlEditor.update(packagePath, description);

<<<<<<< HEAD
      if (devDependenciesNode is YamlMap &&
          devDependenciesNode.containsKey(name)) {
        if (devDependenciesNode.length == 1) {
          yamlEditor.remove(['dev_dependencies']);
        } else {
          yamlEditor.remove(['dev_dependencies', name]);
        }

        log.fine('Removed $name from "dev_dependencies".');
=======
      log.fine('Added ${packageRange.name} to "$dependencyKey".');

      /// Remove the package from dev_dependencies if we are adding it to
      /// dependencies. Refer to [_addPackageToPubspec] for additional discussion.
      if (!isDevelopment) {
        final devDependenciesNode = yamlEditor
            .parseAt(['dev_dependencies'], orElse: () => YamlScalar.wrap(null));

        if (devDependenciesNode is YamlMap &&
            devDependenciesNode.containsKey(name)) {
          if (devDependenciesNode.length == 1) {
            yamlEditor.remove(['dev_dependencies']);
          } else {
            yamlEditor.remove(['dev_dependencies', name]);
          }

          log.fine('Removed $name from "dev_dependencies".');
        }
>>>>>>> f27e90d3
      }
    }

    /// Windows line endings are already handled by [yamlEditor]
    writeTextFile(entrypoint.pubspecPath, yamlEditor.toString());
  }
}

<<<<<<< HEAD
class ParsedPackage {
  PackageRef ref;
  VersionConstraint? constraint;
  ParsedPackage(this.ref, this.constraint);
=======
class _ParseResult {
  PackageRange packageRange;
  Object? description;
  _ParseResult(this.packageRange, this.description);
>>>>>>> f27e90d3
}<|MERGE_RESOLUTION|>--- conflicted
+++ resolved
@@ -114,19 +114,8 @@
     var updatedPubSpec = entrypoint.root.pubspec;
     for (final update in updates) {
       /// Perform version resolution in-memory.
-      updatedPubSpec =
-          await _addPackageToPubspec(updatedPubSpec, update.packageRange);
-    }
-<<<<<<< HEAD
-
-    final package = _parsePackage(argResults.rest.first);
-    final name = package.ref.name;
-
-    /// Perform version resolution in-memory.
-    final updatedPubSpec =
-        await _addPackageToPubspec(entrypoint.root.pubspec, package);
-=======
->>>>>>> f27e90d3
+      updatedPubSpec = await _addPackageToPubspec(updatedPubSpec, update);
+    }
 
     late SolveResult solveResult;
 
@@ -139,13 +128,8 @@
       solveResult = await resolveVersions(
           SolveType.upgrade, cache, Package.inMemory(updatedPubSpec));
     } on GitException {
-<<<<<<< HEAD
+      final name = updates.first.ref.name;
       dataError('Unable to resolve package "$name" with the given '
-=======
-      final packageRange = updates.first.packageRange;
-      dataError(
-          'Unable to resolve package "${packageRange.name}" with the given '
->>>>>>> f27e90d3
           'git parameters.');
     } on SolveFailure catch (e) {
       dataError(e.message);
@@ -154,42 +138,23 @@
       dataError(e.message);
     }
 
-<<<<<<< HEAD
-    final resultPackage =
-        solveResult.packages.firstWhere((packageId) => packageId.name == name);
-
-    /// Assert that [resultPackage] is within the original user's expectations.
-    var constraint = package.constraint;
-    if (!(constraint ?? VersionConstraint.any).allows(resultPackage.version)) {
-      var dependencyOverrides = updatedPubSpec.dependencyOverrides;
-      if (dependencyOverrides.isNotEmpty) {
-        dataError('"$name" resolved to "${resultPackage.version}" which '
-            'does not satisfy constraint "$constraint". This could be '
-            'caused by "dependency_overrides".');
-      }
-      dataError('"$name" resolved to "${resultPackage.version}" which '
-          'does not satisfy constraint "$constraint".');
-=======
     /// Verify the results for each package.
     for (final update in updates) {
-      final packageRange = update.packageRange;
-      final name = packageRange.name;
+      final ref = update.ref;
+      final name = ref.name;
       final resultPackage = solveResult.packages
           .firstWhere((packageId) => packageId.name == name);
 
       /// Assert that [resultPackage] is within the original user's expectations.
-      var constraint = packageRange.constraint;
-      if (!constraint.allows(resultPackage.version)) {
-        var dependencyOverrides = updatedPubSpec.dependencyOverrides;
+      final constraint = update.constraint;
+      if (constraint != null && !constraint.allows(resultPackage.version)) {
+        final dependencyOverrides = updatedPubSpec.dependencyOverrides;
         if (dependencyOverrides.isNotEmpty) {
           dataError('"$name" resolved to "${resultPackage.version}" which '
               'does not satisfy constraint "$constraint". This could be '
               'caused by "dependency_overrides".');
         }
-        dataError('"$name" resolved to "${resultPackage.version}" which '
-            'does not satisfy constraint "$constraint".');
-      }
->>>>>>> f27e90d3
+      }
     }
     if (isDryRun) {
       /// Even if it is a dry run, run `acquireDependencies` so that the user
@@ -209,11 +174,8 @@
       /// ensure that the modification timestamp on `pubspec.lock` and
       /// `.dart_tool/package_config.json` is newer than `pubspec.yaml`,
       /// ensuring that [entrypoint.assertUptoDate] will pass.
-<<<<<<< HEAD
-      _updatePubspec(resultPackage, package, isDev);
-=======
+
       _updatePubspec(solveResult.packages, updates, isDev);
->>>>>>> f27e90d3
 
       /// Create a new [Entrypoint] since we have to reprocess the updated
       /// pubspec file.
@@ -245,7 +207,7 @@
   /// Creates a new in-memory [Pubspec] by adding [package] to the
   /// dependencies of [original].
   Future<Pubspec> _addPackageToPubspec(
-      Pubspec original, ParsedPackage package) async {
+      Pubspec original, _ParseResult package) async {
     final name = package.ref.name;
     final dependencies = [...original.dependencies.values];
     var devDependencies = [...original.devDependencies.values];
@@ -329,13 +291,8 @@
   ///
   /// If any of the other git options are defined when `--git-url` is not
   /// defined, an error will be thrown.
-<<<<<<< HEAD
-  ParsedPackage _parsePackage(String package) {
-    ArgumentError.checkNotNull(package, 'package');
-
-=======
+
   _ParseResult _parsePackage(String package, LanguageVersion languageVersion) {
->>>>>>> f27e90d3
     final _conflictingFlagSets = [
       ['git-url', 'git-ref', 'git-path'],
       ['hosted-url'],
@@ -409,7 +366,6 @@
     } else if (sdk != null) {
       ref = cache.sdk.parseRef(packageName, sdk);
     } else {
-<<<<<<< HEAD
       ref = PackageRef<HostedDescription>(
         packageName,
         HostedDescription(
@@ -418,140 +374,50 @@
         ),
       );
     }
-    return ParsedPackage(ref, constraint);
-  }
-
-  /// Writes the changes to the pubspec file.
-  ///
-  /// [constraint] is the original constraint as given by the user.
-  void _updatePubspec(
-      PackageId resultPackage, ParsedPackage package, bool isDevelopment) {
-    final constraint = package.constraint;
-    final ref = package.ref;
-    final name = ref.name;
-    final description = ref.description;
-    final versionConstraintString = constraint == null
-        ? '^${resultPackage.version}'
-        : constraint.toString();
-    late Object? pubspecInformation;
-    if (description is HostedDescription &&
-        description.url == cache.hosted.defaultUrl) {
-      pubspecInformation = versionConstraintString;
-    } else {
-      pubspecInformation = {
-        ref.source.name: ref.description.serializeForPubspec(
-            containingDir: entrypoint.root.dir,
-            languageVersion: entrypoint.root.pubspec.languageVersion),
-        if (description is HostedDescription || constraint != null)
-          'version': versionConstraintString
-      };
-    }
-
-    final dependencyKey = isDevelopment ? 'dev_dependencies' : 'dependencies';
-    final packagePath = [dependencyKey, name];
-
-=======
-      // Hosted
-      final Object? hostInfo;
-      if (hasHostOptions) {
-        hostInfo = languageVersion.supportsShorterHostedSyntax
-            ? hostUrl
-            : {'url': hostUrl, 'name': packageName};
-        pubspecInformation = {
-          'hosted': hostInfo,
-        };
-      } else {
-        hostInfo = null;
-        pubspecInformation = constraint?.toString();
-      }
-
-      packageRange = cache.hosted.source
-          .parseRef(
-            packageName,
-            hostInfo,
-            languageVersion: entrypoint.root.pubspec.languageVersion,
-          )
-          .withConstraint(constraint ?? VersionConstraint.any);
-    }
-
-    if (pubspecInformation is Map && constraint != null) {
-      /// We cannot simply assign the value of version since it is likely that
-      /// [pubspecInformation] takes on the type
-      /// [Map<String, Map<String, String>>]
-      pubspecInformation = {
-        ...pubspecInformation,
-        'version': constraint.toString()
-      };
-    }
-
-    return _ParseResult(packageRange, pubspecInformation);
+    return _ParseResult(ref, constraint);
   }
 
   /// Writes the changes to the pubspec file.
   void _updatePubspec(List<PackageId> resultPackages,
       List<_ParseResult> updates, bool isDevelopment) {
->>>>>>> f27e90d3
     final yamlEditor = YamlEditor(readTextFile(entrypoint.pubspecPath));
     log.io('Reading ${entrypoint.pubspecPath}.');
     log.fine('Contents:\n$yamlEditor');
 
-<<<<<<< HEAD
-    /// Handle situations where the user might not have the dependencies or
-    /// dev_dependencies map.
-    if (yamlEditor.parseAt(
-          [dependencyKey],
-          orElse: () => YamlScalar.wrap(null),
-        ).value ==
-        null) {
-      yamlEditor.update([dependencyKey], {});
-    }
-    yamlEditor.update(packagePath, pubspecInformation);
-
-    log.fine('Added $name to "$dependencyKey".');
-=======
+    final dependencyKey = isDevelopment ? 'dev_dependencies' : 'dependencies';
+
     for (final update in updates) {
-      final packageRange = update.packageRange;
-      final name = packageRange.name;
+      final constraint = update.constraint;
+      final ref = update.ref;
+      final name = ref.name;
       final resultId = resultPackages.firstWhere((id) => id.name == name);
-      var description = update.description;
-
-      if (isHosted) {
-        final inferredConstraint =
-            VersionConstraint.compatibleWith(resultId.version).toString();
-        if (description == null) {
-          description = inferredConstraint;
-        } else if (description is Map && description['version'] == null) {
-          /// We cannot simply assign the value of version since it is likely that
-          /// [description] takes on the type
-          /// [Map<String, Map<String, String>>]
-          description = {...description, 'version': '^${resultId.version}'};
-        }
-      }
-
-      final dependencyKey = isDevelopment ? 'dev_dependencies' : 'dependencies';
+      var description = ref.description;
+      final versionConstraintString =
+          constraint == null ? '^${resultId.version}' : constraint.toString();
+      late Object? pubspecInformation;
+      if (description is HostedDescription &&
+          description.url == cache.hosted.defaultUrl) {
+        pubspecInformation = versionConstraintString;
+      } else {
+        pubspecInformation = {
+          ref.source.name: ref.description.serializeForPubspec(
+              containingDir: entrypoint.root.dir,
+              languageVersion: entrypoint.root.pubspec.languageVersion),
+          if (description is HostedDescription || constraint != null)
+            'version': versionConstraintString
+        };
+      }
       final packagePath = [dependencyKey, name];
->>>>>>> f27e90d3
-
-      /// Ensure we have a [dependencyKey] map in the `pubspec.yaml`.
-      if (yamlEditor.parseAt([dependencyKey],
-              orElse: () => YamlScalar.wrap(null)).value ==
+
+      if (yamlEditor.parseAt(
+            [dependencyKey],
+            orElse: () => YamlScalar.wrap(null),
+          ).value ==
           null) {
+        // Insert dependencyKey: {} if it did not exist.
         yamlEditor.update([dependencyKey], {});
       }
-      yamlEditor.update(packagePath, description);
-
-<<<<<<< HEAD
-      if (devDependenciesNode is YamlMap &&
-          devDependenciesNode.containsKey(name)) {
-        if (devDependenciesNode.length == 1) {
-          yamlEditor.remove(['dev_dependencies']);
-        } else {
-          yamlEditor.remove(['dev_dependencies', name]);
-        }
-
-        log.fine('Removed $name from "dev_dependencies".');
-=======
-      log.fine('Added ${packageRange.name} to "$dependencyKey".');
+      yamlEditor.update(packagePath, pubspecInformation);
 
       /// Remove the package from dev_dependencies if we are adding it to
       /// dependencies. Refer to [_addPackageToPubspec] for additional discussion.
@@ -569,7 +435,6 @@
 
           log.fine('Removed $name from "dev_dependencies".');
         }
->>>>>>> f27e90d3
       }
     }
 
@@ -578,15 +443,8 @@
   }
 }
 
-<<<<<<< HEAD
-class ParsedPackage {
+class _ParseResult {
   PackageRef ref;
   VersionConstraint? constraint;
-  ParsedPackage(this.ref, this.constraint);
-=======
-class _ParseResult {
-  PackageRange packageRange;
-  Object? description;
-  _ParseResult(this.packageRange, this.description);
->>>>>>> f27e90d3
+  _ParseResult(this.ref, this.constraint);
 }