// Copyright (c) 2020, the Dart project authors.  Please see the AUTHORS file
// for details. All rights reserved. Use of this source code is governed by a
// BSD-style license that can be found in the LICENSE file.

// @dart=2.10

import 'package:path/path.dart' as p;
import 'package:pub_semver/pub_semver.dart';
import 'package:yaml/yaml.dart';

import '../command.dart';
import '../entrypoint.dart';
import '../exceptions.dart';
import '../git.dart';
import '../io.dart';
import '../log.dart' as log;
import '../package.dart';
import '../package_name.dart';
import '../pubspec.dart';
import '../solver.dart';
import '../source/path.dart';
import '../utils.dart';
import '../yaml_edit/editor.dart';

/// Handles the `add` pub command. Adds a dependency to `pubspec.yaml` and gets
/// the package. The user may pass in a git constraint, host url, or path as
/// requirements. If no such options are passed in, this command will do a
/// resolution to find the latest version of the package that is compatible with
/// the other dependencies in `pubspec.yaml`, and then enter that as the lower
/// bound in a ^x.y.z constraint.
///
/// Currently supports only adding one dependency at a time.
class AddCommand extends PubCommand {
  @override
  String get name => 'add';
  @override
  String get description => 'Add a dependency to pubspec.yaml.';
  @override
  String get argumentsDescription => '<package>[:<constraint>] [options]';
  @override
  String get docUrl => 'https://dart.dev/tools/pub/cmd/pub-add';
  @override
  bool get isOffline => argResults['offline'];

  bool get isDev => argResults['dev'];
  bool get isDryRun => argResults['dry-run'];
  String get gitUrl => argResults['git-url'];
  String get gitPath => argResults['git-path'];
  String get gitRef => argResults['git-ref'];
  String get hostUrl => argResults['hosted-url'];
  String get path => argResults['path'];
  String get sdk => argResults['sdk'];

  bool get hasGitOptions => gitUrl != null || gitRef != null || gitPath != null;
  bool get hasHostOptions => hostUrl != null;

  AddCommand() {
    argParser.addFlag('dev',
        abbr: 'd',
        negatable: false,
        help: 'Adds package to the development dependencies instead.');

    argParser.addOption('git-url', help: 'Git URL of the package');
    argParser.addOption('git-ref',
        help: 'Git branch or commit to be retrieved');
    argParser.addOption('git-path', help: 'Path of git package in repository');
    argParser.addOption('hosted-url', help: 'URL of package host server');
    argParser.addOption('path', help: 'Local path');
    argParser.addOption('sdk', help: 'SDK source for package');

    argParser.addFlag('offline',
        help: 'Use cached packages instead of accessing the network.');

    argParser.addFlag('dry-run',
        abbr: 'n',
        negatable: false,
        help: "Report what dependencies would change but don't change any.");

    argParser.addFlag('precompile',
        help: 'Build executables in immediate dependencies.');
    argParser.addOption('directory',
        abbr: 'C', help: 'Run this in the directory<dir>.', valueHelp: 'dir');
  }

  @override
  Future<void> runProtected() async {
    if (argResults.rest.isEmpty) {
      usageException('Must specify a package to be added.');
    } else if (argResults.rest.length > 1) {
      usageException('Takes only a single argument.');
    }

    final packageInformation = _parsePackage(argResults.rest.first);
    final package = packageInformation.first;

    /// Perform version resolution in-memory.
    final updatedPubSpec =
        await _addPackageToPubspec(entrypoint.root.pubspec, package);

    SolveResult solveResult;

    try {
      /// Use [SolveType.UPGRADE] to solve for the highest version of [package]
      /// in case [package] was already a transitive dependency. In the case
      /// where the user specifies a version constraint, this serves to ensure
      /// that a resolution exists before we update pubspec.yaml.
      // TODO(sigurdm): We should really use a spinner here.
      solveResult = await resolveVersions(
          SolveType.UPGRADE, cache, Package.inMemory(updatedPubSpec));
    } on GitException {
      dataError('Unable to resolve package "${package.name}" with the given '
          'git parameters.');
    } on SolveFailure catch (e) {
      dataError(e.message);
    } on WrappedException catch (e) {
      /// [WrappedException]s may appear if an invalid [hostUrl] is passed in.
      dataError(e.message);
    }

    final resultPackage = solveResult.packages
        .firstWhere((packageId) => packageId.name == package.name);

    /// Assert that [resultPackage] is within the original user's expectations.
    if (package.constraint != null &&
        !package.constraint.allows(resultPackage.version)) {
      if (updatedPubSpec.dependencyOverrides != null &&
          updatedPubSpec.dependencyOverrides.isNotEmpty) {
        dataError(
            '"${package.name}" resolved to "${resultPackage.version}" which '
            'does not satisfy constraint "${package.constraint}". This could be '
            'caused by "dependency_overrides".');
      }
      dataError(
          '"${package.name}" resolved to "${resultPackage.version}" which '
          'does not satisfy constraint "${package.constraint}".');
    }

    if (isDryRun) {
      /// Even if it is a dry run, run `acquireDependencies` so that the user
      /// gets a report on the other packages that might change version due
      /// to this new dependency.
      final newRoot = Package.inMemory(updatedPubSpec);

      // TODO(jonasfj): Stop abusing Entrypoint.global for dry-run output
      await Entrypoint.global(newRoot, entrypoint.lockFile, cache,
              solveResult: solveResult)
          .acquireDependencies(SolveType.GET,
              dryRun: true,
              precompile: argResults['precompile'],
              analytics: analytics);
    } else {
      /// Update the `pubspec.yaml` before calling [acquireDependencies] to
      /// ensure that the modification timestamp on `pubspec.lock` and
      /// `.dart_tool/package_config.json` is newer than `pubspec.yaml`,
      /// ensuring that [entrypoint.assertUptoDate] will pass.
      _updatePubspec(resultPackage, packageInformation, isDev);

      /// Create a new [Entrypoint] since we have to reprocess the updated
      /// pubspec file.
<<<<<<< HEAD
      await Entrypoint.current(cache).acquireDependencies(SolveType.GET,
          precompile: argResults['precompile'], analytics: analytics);
=======
      await Entrypoint(directory, cache).acquireDependencies(SolveType.GET,
          precompile: argResults['precompile']);
>>>>>>> 9941c1f9
    }

    if (isOffline) {
      log.warning('Warning: Packages added when offline may not resolve to '
          'the latest compatible version available.');
    }
  }

  /// Creates a new in-memory [Pubspec] by adding [package] to the
  /// dependencies of [original].
  Future<Pubspec> _addPackageToPubspec(
      Pubspec original, PackageRange package) async {
    ArgumentError.checkNotNull(original, 'original');
    ArgumentError.checkNotNull(package, 'package');

    final dependencies = [...original.dependencies.values];
    var devDependencies = [...original.devDependencies.values];
    final dependencyNames = dependencies.map((dependency) => dependency.name);
    final devDependencyNames =
        devDependencies.map((devDependency) => devDependency.name);

    if (isDev) {
      /// TODO(walnut): Change the error message once pub upgrade --bump is
      /// released
      if (devDependencyNames.contains(package.name)) {
        dataError('"${package.name}" is already in "dev_dependencies". '
            'Use "pub upgrade ${package.name}" to upgrade to a later version!');
      }

      /// If package is originally in dependencies and we wish to add it to
      /// dev_dependencies, this is a redundant change, and we should not
      /// remove the package from dependencies, since it might cause the user's
      /// code to break.
      if (dependencyNames.contains(package.name)) {
        dataError('"${package.name}" is already in "dependencies". '
            'Use "pub remove ${package.name}" to remove it before adding it '
            'to "dev_dependencies"');
      }

      devDependencies.add(package);
    } else {
      /// TODO(walnut): Change the error message once pub upgrade --bump is
      /// released
      if (dependencyNames.contains(package.name)) {
        dataError('"${package.name}" is already in "dependencies". '
            'Use "pub upgrade ${package.name}" to upgrade to a later version!');
      }

      /// If package is originally in dev_dependencies and we wish to add it to
      /// dependencies, we remove the package from dev_dependencies, since it is
      /// now redundant.
      if (devDependencyNames.contains(package.name)) {
        log.message('"${package.name}" was found in dev_dependencies. '
            'Removing "${package.name}" and adding it to dependencies instead.');
        devDependencies =
            devDependencies.where((d) => d.name != package.name).toList();
      }

      dependencies.add(package);
    }

    return Pubspec(
      original.name,
      version: original.version,
      sdkConstraints: original.sdkConstraints,
      dependencies: dependencies,
      devDependencies: devDependencies,
      dependencyOverrides: original.dependencyOverrides.values,
    );
  }

  /// Parse [package] to return the corresponding [PackageRange], as well as its
  /// representation in `pubspec.yaml`.
  ///
  /// [package] must be written in the format
  /// `<package-name>[:<version-constraint>]`, where quotations should be used
  /// if necessary.
  ///
  /// Examples:
  /// ```
  /// retry
  /// retry:2.0.0
  /// retry:^2.0.0
  /// retry:'>=2.0.0'
  /// retry:'>2.0.0 <3.0.1'
  /// 'retry:>2.0.0 <3.0.1'
  /// retry:any
  /// ```
  ///
  /// If a version constraint is provided when the `--path` or any of the
  /// `--git-<option>` options are used, a [PackageParseError] will be thrown.
  ///
  /// Packages must either be a git, hosted, sdk, or path package. Mixing of
  /// options is not allowed and will cause a [PackageParseError] to be thrown.
  ///
  /// If any of the other git options are defined when `--git-url` is not
  /// defined, an error will be thrown.
  Pair<PackageRange, dynamic> _parsePackage(String package) {
    ArgumentError.checkNotNull(package, 'package');

    final _conflictingFlagSets = [
      ['git-url', 'git-ref', 'git-path'],
      ['hosted-url'],
      ['path'],
      ['sdk'],
    ];

    for (final flag
        in _conflictingFlagSets.expand((s) => s).where(argResults.wasParsed)) {
      final conflictingFlag = _conflictingFlagSets
          .where((s) => !s.contains(flag))
          .expand((s) => s)
          .firstWhere(argResults.wasParsed, orElse: () => null);
      if (conflictingFlag != null) {
        usageException(
            'Packages can only have one source, "pub add" flags "--$flag" and '
            '"--$conflictingFlag" are conflicting.');
      }
    }

    /// The package to be added, along with the user-defined package constraints
    /// if present.
    PackageRange packageRange;

    /// The entry to be added to the pubspec. Assigned dynamic because it can
    /// take on either a string for simple version constraints or a map for
    /// more complicated hosted/git options.
    dynamic pubspecInformation;

    final splitPackage = package.split(':');
    final packageName = splitPackage[0];

    /// There shouldn't be more than one `:` in the package information
    if (splitPackage.length > 2) {
      usageException('Invalid package and version constraint: $package');
    }

    /// We want to allow for [constraint] to take on a `null` value here to
    /// preserve the fact that the user did not specify a constraint.
    VersionConstraint constraint;

    try {
      constraint = splitPackage.length == 2
          ? VersionConstraint.parse(splitPackage[1])
          : null;
    } on FormatException catch (e) {
      usageException('Invalid version constraint: ${e.message}');
    }

    /// Determine the relevant [packageRange] and [pubspecInformation] depending
    /// on the type of package.
    if (hasGitOptions) {
      dynamic git;

      if (gitUrl == null) {
        usageException('The `--git-url` is required for git dependencies.');
      }
      Uri parsed;
      try {
        parsed = Uri.parse(gitUrl);
      } on FormatException catch (e) {
        usageException('The --git-url must be a valid url: ${e.message}.');
      }
      final urlRelativeToEntrypoint = parsed.isAbsolute
          ? parsed.toString()
          :
          // Turn the relative url from current working directory into a relative
          // url from the entrypoint.
          p.url.relative(
              p.url.join(Uri.file(p.absolute(p.current)).toString(),
                  parsed.toString()),
              from: p.toUri(p.absolute(entrypoint.root.dir)).toString());

      /// Process the git options to return the simplest representation to be
      /// added to the pubspec.
      if (gitRef == null && gitPath == null) {
        git = urlRelativeToEntrypoint;
      } else {
        git = {'url': urlRelativeToEntrypoint, 'ref': gitRef, 'path': gitPath};
        git.removeWhere((key, value) => value == null);
      }

      packageRange = cache.sources['git']
          .parseRef(packageName, git, containingPath: entrypoint.pubspecPath)
          .withConstraint(constraint ?? VersionConstraint.any);
      pubspecInformation = {'git': git};
    } else if (path != null) {
      final relativeToEntryPoint = p.isRelative(path)
          ? PathSource.relativePathWithPosixSeparators(
              p.relative(path, from: entrypoint.root.dir))
          : path;
      packageRange = cache.sources['path']
          .parseRef(packageName, relativeToEntryPoint,
              containingPath: entrypoint.pubspecPath)
          .withConstraint(constraint ?? VersionConstraint.any);
      pubspecInformation = {'path': relativeToEntryPoint};
    } else if (sdk != null) {
      packageRange = cache.sources['sdk']
          .parseRef(packageName, sdk)
          .withConstraint(constraint ?? VersionConstraint.any);
      pubspecInformation = {'sdk': sdk};
    } else {
      final hostInfo =
          hasHostOptions ? {'url': hostUrl, 'name': packageName} : null;

      if (hostInfo == null) {
        pubspecInformation = constraint?.toString();
      } else {
        pubspecInformation = {'hosted': hostInfo};
      }

      packageRange = PackageRange(packageName, cache.sources['hosted'],
          constraint ?? VersionConstraint.any, hostInfo ?? packageName);
    }

    if (pubspecInformation is Map && constraint != null) {
      /// We cannot simply assign the value of version since it is likely that
      /// [pubspecInformation] takes on the type
      /// [Map<String, Map<String, String>>]
      pubspecInformation = {
        ...pubspecInformation,
        'version': constraint.toString()
      };
    }

    return Pair(packageRange, pubspecInformation);
  }

  /// Writes the changes to the pubspec file.
  void _updatePubspec(PackageId resultPackage,
      Pair<PackageRange, dynamic> packageInformation, bool isDevelopment) {
    ArgumentError.checkNotNull(resultPackage, 'resultPackage');
    ArgumentError.checkNotNull(packageInformation, 'pubspecInformation');

    final package = packageInformation.first;
    var pubspecInformation = packageInformation.last;

    if ((sdk != null || hasHostOptions) &&
        pubspecInformation is Map &&
        pubspecInformation['version'] == null) {
      /// We cannot simply assign the value of version since it is likely that
      /// [pubspecInformation] takes on the type
      /// [Map<String, Map<String, String>>]
      pubspecInformation = {
        ...pubspecInformation,
        'version': '^${resultPackage.version}'
      };
    }

    final dependencyKey = isDevelopment ? 'dev_dependencies' : 'dependencies';
    final packagePath = [dependencyKey, package.name];

    final yamlEditor = YamlEditor(readTextFile(entrypoint.pubspecPath));
    log.io('Reading ${entrypoint.pubspecPath}.');
    log.fine('Contents:\n$yamlEditor');

    /// Handle situations where the user might not have the dependencies or
    /// dev_dependencies map.
    if (yamlEditor.parseAt([dependencyKey], orElse: () => null)?.value ==
        null) {
      yamlEditor.update([dependencyKey],
          {package.name: pubspecInformation ?? '^${resultPackage.version}'});
    } else {
      yamlEditor.update(
          packagePath, pubspecInformation ?? '^${resultPackage.version}');
    }

    log.fine('Added ${package.name} to "$dependencyKey".');

    /// Remove the package from dev_dependencies if we are adding it to
    /// dependencies. Refer to [_addPackageToPubspec] for additional discussion.
    if (!isDevelopment) {
      final devDependenciesNode =
          yamlEditor.parseAt(['dev_dependencies'], orElse: () => null);

      if (devDependenciesNode is YamlMap &&
          devDependenciesNode.containsKey(package.name)) {
        if (devDependenciesNode.length == 1) {
          yamlEditor.remove(['dev_dependencies']);
        } else {
          yamlEditor.remove(['dev_dependencies', package.name]);
        }

        log.fine('Removed ${package.name} from "dev_dependencies".');
      }
    }

    /// Windows line endings are already handled by [yamlEditor]
    writeTextFile(entrypoint.pubspecPath, yamlEditor.toString());
  }
}<|MERGE_RESOLUTION|>--- conflicted
+++ resolved
@@ -157,13 +157,11 @@
 
       /// Create a new [Entrypoint] since we have to reprocess the updated
       /// pubspec file.
-<<<<<<< HEAD
-      await Entrypoint.current(cache).acquireDependencies(SolveType.GET,
-          precompile: argResults['precompile'], analytics: analytics);
-=======
-      await Entrypoint(directory, cache).acquireDependencies(SolveType.GET,
-          precompile: argResults['precompile']);
->>>>>>> 9941c1f9
+      await Entrypoint(directory, cache).acquireDependencies(
+        SolveType.GET,
+        precompile: argResults['precompile'],
+        analytics: analytics,
+      );
     }
 
     if (isOffline) {
