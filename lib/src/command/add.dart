// Copyright (c) 2020, the Dart project authors.  Please see the AUTHORS file
// for details. All rights reserved. Use of this source code is governed by a
// BSD-style license that can be found in the LICENSE file.

import 'package:pub_semver/pub_semver.dart';
import 'package:yaml/yaml.dart';

import '../command.dart';
import '../entrypoint.dart';
import '../exceptions.dart';
import '../git.dart';
import '../io.dart';
import '../log.dart' as log;
import '../package.dart';
import '../package_name.dart';
import '../pubspec.dart';
import '../solver.dart';
import '../utils.dart';
import '../yaml_edit/editor.dart';

/// Handles the `add` pub command. Adds a dependency to `pubspec.yaml` and gets
/// the package. The user may pass in a git constraint, host url, or path as
/// requirements. If no such options are passed in, this command will do a
/// resolution to find the latest version of the package that is compatible with
/// the other dependencies in `pubspec.yaml`, and then enter that as the lower
/// bound in a ^x.y.z constraint.
///
/// Currently supports only adding one dependency at a time.
class AddCommand extends PubCommand {
  @override
  String get name => 'add';
  @override
  String get description => 'Add a dependency to pubspec.yaml.';
  @override
  String get argumentsDescription => '<package>[:<constraint>] [options]';
  @override
  String get docUrl => 'https://dart.dev/tools/pub/cmd/pub-add';
  @override
  bool get isOffline => argResults['offline'];

  bool get isDev => argResults['dev'];
  bool get isDryRun => argResults['dry-run'];
  String get gitUrl => argResults['git-url'];
  String get gitPath => argResults['git-path'];
  String get gitRef => argResults['git-ref'];
  String get hostUrl => argResults['hosted-url'];
  String get path => argResults['path'];
  String get sdk => argResults['sdk'];

  bool get hasGitOptions => gitUrl != null || gitRef != null || gitPath != null;
  bool get hasHostOptions => hostUrl != null;

  AddCommand() {
    argParser.addFlag('dev',
        abbr: 'd',
        negatable: false,
        help: 'Adds package to the development dependencies instead.');

    argParser.addOption('git-url', help: 'Git URL of the package');
    argParser.addOption('git-ref',
        help: 'Git branch or commit to be retrieved');
    argParser.addOption('git-path', help: 'Path of git package in repository');
    argParser.addOption('hosted-url', help: 'URL of package host server');
    argParser.addOption('path', help: 'Local path');
    argParser.addOption('sdk', help: 'SDK source for package');
    argParser.addFlag(
      'example',
      help: 'Also update dependencies `example/` (if it exists).',
      defaultsTo: true,
      hide: true,
    );

    argParser.addFlag('offline',
        help: 'Use cached packages instead of accessing the network.');

    argParser.addFlag('dry-run',
        abbr: 'n',
        negatable: false,
        help: "Report what dependencies would change but don't change any.");

    argParser.addFlag('precompile',
        help: 'Precompile executables in immediate dependencies.');
    argParser.addOption('directory',
        abbr: 'C', help: 'Run this in the directory<dir>.', valueHelp: 'dir');
  }

  @override
  Future<void> runProtected() async {
    if (argResults.rest.isEmpty) {
      usageException('Must specify a package to be added.');
    }

    final packageInformation = _parsePackage(argResults.rest.first);
    final package = packageInformation.first;

    /// Perform version resolution in-memory.
    final updatedPubSpec =
        await _addPackageToPubspec(entrypoint.root.pubspec, package);

    SolveResult solveResult;

    try {
      /// Use [SolveType.UPGRADE] to solve for the highest version of [package]
      /// in case [package] was already a transitive dependency. In the case
      /// where the user specifies a version constraint, this serves to ensure
      /// that a resolution exists before we update pubspec.yaml.
      // TODO(sigurdm): We should really use a spinner here.
      solveResult = await resolveVersions(
          SolveType.UPGRADE, cache, Package.inMemory(updatedPubSpec));
    } on GitException {
      dataError('Unable to resolve package "${package.name}" with the given '
          'git parameters.');
    } on SolveFailure catch (e) {
      dataError(e.message);
    } on WrappedException catch (e) {
      /// [WrappedException]s may appear if an invalid [hostUrl] is passed in.
      dataError(e.message);
    }

    final resultPackage = solveResult.packages
        .firstWhere((packageId) => packageId.name == package.name);

    /// Assert that [resultPackage] is within the original user's expectations.
    if (package.constraint != null &&
        !package.constraint.allows(resultPackage.version)) {
      if (updatedPubSpec.dependencyOverrides != null &&
          updatedPubSpec.dependencyOverrides.isNotEmpty) {
        dataError(
            '"${package.name}" resolved to "${resultPackage.version}" which '
            'does not satisfy constraint "${package.constraint}". This could be '
            'caused by "dependency_overrides".');
      }
      dataError(
          '"${package.name}" resolved to "${resultPackage.version}" which '
          'does not satisfy constraint "${package.constraint}".');
    }

    if (isDryRun) {
      /// Even if it is a dry run, run `acquireDependencies` so that the user
      /// gets a report on the other packages that might change version due
      /// to this new dependency.
      final newRoot = Package.inMemory(updatedPubSpec);

      // TODO(jonasfj): Stop abusing Entrypoint.global for dry-run output
      await Entrypoint.global(newRoot, entrypoint.lockFile, cache,
              solveResult: solveResult)
          .acquireDependencies(
        SolveType.GET,
        dryRun: true,
        precompile: argResults['precompile'],
      );
    } else {
      /// Update the `pubspec.yaml` before calling [acquireDependencies] to
      /// ensure that the modification timestamp on `pubspec.lock` and
      /// `.dart_tool/package_config.json` is newer than `pubspec.yaml`,
      /// ensuring that [entrypoint.assertUptoDate] will pass.
      _updatePubspec(resultPackage, packageInformation, isDev);

      /// Create a new [Entrypoint] since we have to reprocess the updated
      /// pubspec file.
<<<<<<< HEAD
      final updatedEntrypoint = Entrypoint.current(cache);
      await updatedEntrypoint.acquireDependencies(SolveType.GET,
=======
      await Entrypoint(directory, cache).acquireDependencies(SolveType.GET,
>>>>>>> 11e7b2ce
          precompile: argResults['precompile']);

      if (argResults['example'] && entrypoint.example != null) {
        await entrypoint.example.acquireDependencies(
          SolveType.GET,
          precompile: argResults['precompile'],
          onlySummary: true,
        );
      }
    }

    if (isOffline) {
      log.warning('Warning: Packages added when offline may not resolve to '
          'the latest compatible version available.');
    }
  }

  /// Creates a new in-memory [Pubspec] by adding [package] to the
  /// dependencies of [original].
  Future<Pubspec> _addPackageToPubspec(
      Pubspec original, PackageRange package) async {
    ArgumentError.checkNotNull(original, 'original');
    ArgumentError.checkNotNull(package, 'package');

    final dependencies = [...original.dependencies.values];
    var devDependencies = [...original.devDependencies.values];
    final dependencyNames = dependencies.map((dependency) => dependency.name);
    final devDependencyNames =
        devDependencies.map((devDependency) => devDependency.name);

    if (isDev) {
      /// TODO(walnut): Change the error message once pub upgrade --bump is
      /// released
      if (devDependencyNames.contains(package.name)) {
        dataError('"${package.name}" is already in "dev_dependencies". '
            'Use "pub upgrade ${package.name}" to upgrade to a later version!');
      }

      /// If package is originally in dependencies and we wish to add it to
      /// dev_dependencies, this is a redundant change, and we should not
      /// remove the package from dependencies, since it might cause the user's
      /// code to break.
      if (dependencyNames.contains(package.name)) {
        dataError('"${package.name}" is already in "dependencies". '
            'Use "pub remove ${package.name}" to remove it before adding it '
            'to "dev_dependencies"');
      }

      devDependencies.add(package);
    } else {
      /// TODO(walnut): Change the error message once pub upgrade --bump is
      /// released
      if (dependencyNames.contains(package.name)) {
        dataError('"${package.name}" is already in "dependencies". '
            'Use "pub upgrade ${package.name}" to upgrade to a later version!');
      }

      /// If package is originally in dev_dependencies and we wish to add it to
      /// dependencies, we remove the package from dev_dependencies, since it is
      /// now redundant.
      if (devDependencyNames.contains(package.name)) {
        log.message('"${package.name}" was found in dev_dependencies. '
            'Removing "${package.name}" and adding it to dependencies instead.');
        devDependencies =
            devDependencies.where((d) => d.name != package.name).toList();
      }

      dependencies.add(package);
    }

    return Pubspec(
      original.name,
      version: original.version,
      sdkConstraints: original.sdkConstraints,
      dependencies: dependencies,
      devDependencies: devDependencies,
      dependencyOverrides: original.dependencyOverrides.values,
    );
  }

  /// Parse [package] to return the corresponding [PackageRange], as well as its
  /// representation in `pubspec.yaml`.
  ///
  /// [package] must be written in the format
  /// `<package-name>[:<version-constraint>]`, where quotations should be used
  /// if necessary.
  ///
  /// Examples:
  /// ```
  /// retry
  /// retry:2.0.0
  /// retry:^2.0.0
  /// retry:'>=2.0.0'
  /// retry:'>2.0.0 <3.0.1'
  /// 'retry:>2.0.0 <3.0.1'
  /// retry:any
  /// ```
  ///
  /// If a version constraint is provided when the `--path` or any of the
  /// `--git-<option>` options are used, a [PackageParseError] will be thrown.
  ///
  /// Packages must either be a git, hosted, sdk, or path package. Mixing of
  /// options is not allowed and will cause a [PackageParseError] to be thrown.
  ///
  /// If any of the other git options are defined when `--git-url` is not
  /// defined, an error will be thrown.
  Pair<PackageRange, dynamic> _parsePackage(String package) {
    ArgumentError.checkNotNull(package, 'package');

    final _conflictingFlagSets = [
      ['git-url', 'git-ref', 'git-path'],
      ['hosted-url'],
      ['path'],
      ['sdk'],
    ];

    for (final flag
        in _conflictingFlagSets.expand((s) => s).where(argResults.wasParsed)) {
      final conflictingFlag = _conflictingFlagSets
          .where((s) => !s.contains(flag))
          .expand((s) => s)
          .firstWhere(argResults.wasParsed, orElse: () => null);
      if (conflictingFlag != null) {
        usageException(
            'Packages can only have one source, "pub add" flags "--$flag" and '
            '"--$conflictingFlag" are conflicting.');
      }
    }

    /// The package to be added, along with the user-defined package constraints
    /// if present.
    PackageRange packageRange;

    /// The entry to be added to the pubspec. Assigned dynamic because it can
    /// take on either a string for simple version constraints or a map for
    /// more complicated hosted/git options.
    dynamic pubspecInformation;

    final splitPackage = package.split(':');
    final packageName = splitPackage[0];

    /// There shouldn't be more than one `:` in the package information
    if (splitPackage.length > 2) {
      usageException('Invalid package and version constraint: $package');
    }

    /// We want to allow for [constraint] to take on a `null` value here to
    /// preserve the fact that the user did not specify a constraint.
    VersionConstraint constraint;

    try {
      constraint = splitPackage.length == 2
          ? VersionConstraint.parse(splitPackage[1])
          : null;
    } on FormatException catch (e) {
      usageException('Invalid version constraint: ${e.message}');
    }

    /// Determine the relevant [packageRange] and [pubspecInformation] depending
    /// on the type of package.
    if (hasGitOptions) {
      dynamic git;

      if (gitUrl == null) {
        usageException('The `--git-url` is required for git dependencies.');
      }

      /// Process the git options to return the simplest representation to be
      /// added to the pubspec.
      if (gitRef == null && gitPath == null) {
        git = gitUrl;
      } else {
        git = {'url': gitUrl, 'ref': gitRef, 'path': gitPath};
        git.removeWhere((key, value) => value == null);
      }

      packageRange = cache.sources['git']
          .parseRef(packageName, git)
          .withConstraint(constraint ?? VersionConstraint.any);
      pubspecInformation = {'git': git};
    } else if (path != null) {
      packageRange = cache.sources['path']
          .parseRef(packageName, path, containingPath: entrypoint.pubspecPath)
          .withConstraint(constraint ?? VersionConstraint.any);
      pubspecInformation = {'path': path};
    } else if (sdk != null) {
      packageRange = cache.sources['sdk']
          .parseRef(packageName, sdk)
          .withConstraint(constraint ?? VersionConstraint.any);
      pubspecInformation = {'sdk': sdk};
    } else {
      final hostInfo =
          hasHostOptions ? {'url': hostUrl, 'name': packageName} : null;

      if (hostInfo == null) {
        pubspecInformation = constraint?.toString();
      } else {
        pubspecInformation = {'hosted': hostInfo};
      }

      packageRange = PackageRange(packageName, cache.sources['hosted'],
          constraint ?? VersionConstraint.any, hostInfo ?? packageName);
    }

    if (pubspecInformation is Map && constraint != null) {
      /// We cannot simply assign the value of version since it is likely that
      /// [pubspecInformation] takes on the type
      /// [Map<String, Map<String, String>>]
      pubspecInformation = {
        ...pubspecInformation,
        'version': constraint.toString()
      };
    }

    return Pair(packageRange, pubspecInformation);
  }

  /// Writes the changes to the pubspec file.
  void _updatePubspec(PackageId resultPackage,
      Pair<PackageRange, dynamic> packageInformation, bool isDevelopment) {
    ArgumentError.checkNotNull(resultPackage, 'resultPackage');
    ArgumentError.checkNotNull(packageInformation, 'pubspecInformation');

    final package = packageInformation.first;
    var pubspecInformation = packageInformation.last;

    if ((sdk != null || hasHostOptions) &&
        pubspecInformation is Map &&
        pubspecInformation['version'] == null) {
      /// We cannot simply assign the value of version since it is likely that
      /// [pubspecInformation] takes on the type
      /// [Map<String, Map<String, String>>]
      pubspecInformation = {
        ...pubspecInformation,
        'version': '^${resultPackage.version}'
      };
    }

    final dependencyKey = isDevelopment ? 'dev_dependencies' : 'dependencies';
    final packagePath = [dependencyKey, package.name];

    final yamlEditor = YamlEditor(readTextFile(entrypoint.pubspecPath));
    log.io('Reading ${entrypoint.pubspecPath}.');
    log.fine('Contents:\n$yamlEditor');

    /// Handle situations where the user might not have the dependencies or
    /// dev_dependencies map.
    if (yamlEditor.parseAt([dependencyKey], orElse: () => null)?.value ==
        null) {
      yamlEditor.update([dependencyKey],
          {package.name: pubspecInformation ?? '^${resultPackage.version}'});
    } else {
      yamlEditor.update(
          packagePath, pubspecInformation ?? '^${resultPackage.version}');
    }

    log.fine('Added ${package.name} to "$dependencyKey".');

    /// Remove the package from dev_dependencies if we are adding it to
    /// dependencies. Refer to [_addPackageToPubspec] for additional discussion.
    if (!isDevelopment) {
      final devDependenciesNode =
          yamlEditor.parseAt(['dev_dependencies'], orElse: () => null);

      if (devDependenciesNode is YamlMap &&
          devDependenciesNode.containsKey(package.name)) {
        if (devDependenciesNode.length == 1) {
          yamlEditor.remove(['dev_dependencies']);
        } else {
          yamlEditor.remove(['dev_dependencies', package.name]);
        }

        log.fine('Removed ${package.name} from "dev_dependencies".');
      }
    }

    /// Windows line endings are already handled by [yamlEditor]
    writeTextFile(entrypoint.pubspecPath, yamlEditor.toString());
  }
}<|MERGE_RESOLUTION|>--- conflicted
+++ resolved
@@ -158,12 +158,8 @@
 
       /// Create a new [Entrypoint] since we have to reprocess the updated
       /// pubspec file.
-<<<<<<< HEAD
-      final updatedEntrypoint = Entrypoint.current(cache);
+      final updatedEntrypoint = Entrypoint(directory, cache);
       await updatedEntrypoint.acquireDependencies(SolveType.GET,
-=======
-      await Entrypoint(directory, cache).acquireDependencies(SolveType.GET,
->>>>>>> 11e7b2ce
           precompile: argResults['precompile']);
 
       if (argResults['example'] && entrypoint.example != null) {
