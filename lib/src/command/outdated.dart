--- conflicted
+++ resolved
@@ -184,9 +184,9 @@
             await cache.getLatest(current, allowPrereleases: prereleases);
       }
       // If present as a dependency or dev_dependency we use this
-      latest ??= await cache.getLatest(rootPubspec.dependencies[name],
+      latest ??= await cache.getLatest(rootPubspec.dependencies[name]!,
           allowPrereleases: prereleases);
-      latest ??= await cache.getLatest(rootPubspec.devDependencies[name],
+      latest ??= await cache.getLatest(rootPubspec.devDependencies[name]!,
           allowPrereleases: prereleases);
       // If not overridden and present in either upgradable or resolvable we
       // use this reference to find the latest
@@ -309,40 +309,6 @@
     return argResults['mode'] == 'null-safety';
   }();
 
-<<<<<<< HEAD
-=======
-  /// Get the latest version of [package].
-  ///
-  /// Will include prereleases in the comparison if '--prereleases' was enabled
-  /// by the arguments.
-  ///
-  /// If [package] is a [PackageId] with a prerelease version and there are no
-  /// later stable version we return a prerelease version if it exists.
-  ///
-  /// Returns `null`, if unable to find the package.
-  Future<PackageId?> _getLatest(PackageName? package) async {
-    if (package == null) {
-      return null;
-    }
-    final ref = package.toRef();
-    final available = await cache.source(ref.source).getVersions(ref);
-    if (available.isEmpty) {
-      return null;
-    }
-
-    // TODO(sigurdm): Refactor this to share logic with report.dart.
-    available.sort(prereleases
-        ? (x, y) => x.version.compareTo(y.version)
-        : (x, y) => Version.prioritize(x.version, y.version));
-    if (package is PackageId &&
-        package.version.isPreRelease &&
-        package.version > available.last.version) {
-      available.sort((x, y) => x.version.compareTo(y.version));
-    }
-    return available.last;
-  }
-
->>>>>>> 7c190789
   /// Retrieves the pubspec of package [name] in [version] from [source].
   ///
   /// Returns `null`, if given `null` as a convinience.
