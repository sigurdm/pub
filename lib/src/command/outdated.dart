// Copyright (c) 2020, the Dart project authors.  Please see the AUTHORS file
// for details. All rights reserved. Use of this source code is governed by a
// BSD-style license that can be found in the LICENSE file.

import 'dart:async';
import 'dart:convert';
import 'dart:io';
import 'dart:math';

import 'package:collection/collection.dart'
    show IterableExtension, IterableNullableExtension;
import 'package:path/path.dart' as path;

import '../command.dart';
import '../command_runner.dart';
import '../entrypoint.dart';
import '../io.dart';
import '../log.dart' as log;
import '../package.dart';
import '../package_name.dart';
import '../pubspec.dart';
import '../pubspec_utils.dart';
import '../solver.dart';
import '../source/git.dart';
import '../source/path.dart';
import '../source/sdk.dart' show SdkSource;
import '../system_cache.dart';
import '../utils.dart';

class OutdatedCommand extends PubCommand {
  @override
  String get name => 'outdated';
  @override
  String get description =>
      'Analyze your dependencies to find which ones can be upgraded.';
  @override
  String get argumentsDescription => '[options]';
  @override
  String get docUrl => 'https://dart.dev/tools/pub/cmd/pub-outdated';

  /// Avoid showing spinning progress messages when not in a terminal, and
  /// when we are outputting machine-readable json.
  bool get _shouldShowSpinner => stdout.hasTerminal && !argResults['json'];

  @override
  bool get takesArguments => false;

  OutdatedCommand() {
    argParser.addFlag(
      'color',
      help: 'Whether to color the output.\n'
          'Defaults to color when connected to a '
          'terminal, and no-color otherwise.',
    );

    argParser.addFlag(
      'dependency-overrides',
      defaultsTo: true,
      help: 'Show resolutions with `dependency_overrides`.',
    );

    argParser.addFlag(
      'dev-dependencies',
      defaultsTo: true,
      help: 'Take dev dependencies into account.',
    );

    argParser.addFlag('json',
        help: 'Output the results using a json format.', negatable: false);

    argParser.addOption(
      'mode',
      help: 'Highlight versions with PROPERTY.\n'
          'Only packages currently missing that PROPERTY will be included unless '
          '--show-all.',
      valueHelp: 'PROPERTY',
      allowed: ['outdated', 'null-safety'],
      defaultsTo: 'outdated',
    );

    argParser.addFlag(
      'prereleases',
      help: 'Include prereleases in latest version.\n'
          '(defaults to on in --mode=null-safety).',
    );

    // Preserve for backwards compatibility.
    argParser.addFlag(
      'pre-releases',
      help: 'Alias of prereleases.',
      hide: true,
    );

    argParser.addFlag(
      'show-all',
      help: 'Include dependencies that are already fullfilling --mode.',
    );

    // Preserve for backwards compatibility.
    argParser.addFlag(
      'up-to-date',
      hide: true,
      help: 'Include dependencies that are already at the '
          'latest version. Alias of --show-all.',
    );
    argParser.addFlag(
      'transitive',
      help: 'Show transitive dependencies.\n'
          '(defaults to off in --mode=null-safety).',
    );
    argParser.addOption('directory',
        abbr: 'C', help: 'Run this in the directory<dir>.', valueHelp: 'dir');
  }

  @override
  Future<void> runProtected() async {
    final mode = <String, Mode>{
      'outdated': _OutdatedMode(),
      'null-safety': _NullSafetyMode(cache, entrypoint,
          shouldShowSpinner: _shouldShowSpinner),
    }[argResults['mode']]!;

    final includeDevDependencies = argResults['dev-dependencies'];
    final includeDependencyOverrides = argResults['dependency-overrides'];
    if (argResults['json'] && argResults.wasParsed('transitive')) {
      usageException('Cannot specify both `--json` and `--transitive`\n'
          'The json report always includes transitive dependencies.');
    }

    final rootPubspec = includeDependencyOverrides
        ? entrypoint.root.pubspec
        : stripDependencyOverrides(entrypoint.root.pubspec);

    final upgradablePubspec = includeDevDependencies
        ? rootPubspec
        : stripDevDependencies(rootPubspec);

    final resolvablePubspec = await mode.resolvablePubspec(upgradablePubspec);

    late List<PackageId> upgradablePackages;
    late List<PackageId> resolvablePackages;
    late bool hasUpgradableResolution;
    late bool hasResolvableResolution;

    await log.spinner('Resolving', () async {
      final upgradablePackagesResult =
          await _tryResolve(upgradablePubspec, cache);
      hasUpgradableResolution = upgradablePackagesResult != null;
      upgradablePackages = upgradablePackagesResult ?? [];

      final resolvablePackagesResult =
          await _tryResolve(resolvablePubspec, cache);
      hasResolvableResolution = resolvablePackagesResult != null;
      resolvablePackages = resolvablePackagesResult ?? [];
    }, condition: _shouldShowSpinner);

    // This list will be empty if there is no lock file.
    final currentPackages = entrypoint.lockFile.packages.values;

    /// The set of all dependencies (direct and transitive) that are in the
    /// closure of the non-dev dependencies from the root in at least one of
    /// the current, upgradable and resolvable resolutions.
    final nonDevDependencies = <String>{
      ...await _nonDevDependencyClosure(entrypoint.root, currentPackages),
      ...await _nonDevDependencyClosure(entrypoint.root, upgradablePackages),
      ...await _nonDevDependencyClosure(entrypoint.root, resolvablePackages),
    };

    Future<_PackageDetails> analyzeDependency(PackageRef packageRef) async {
      final name = packageRef.name;
      final current = entrypoint.lockFile.packages[name];

      final upgradable =
          upgradablePackages.firstWhereOrNull((id) => id.name == name);
      final resolvable =
          resolvablePackages.firstWhereOrNull((id) => id.name == name);

      // Find the latest version, and if it's overridden.
      var latestIsOverridden = false;
      PackageId? latest;
      // If not overridden in current resolution we can use this
      if (!entrypoint.root.pubspec.dependencyOverrides.containsKey(name)) {
        latest ??=
<<<<<<< HEAD
            await _getLatest(current?.toRef(), version: current?.version);
      }
      // If present as a dependency or dev_dependency we use this
      latest ??= await _getLatest(rootPubspec.dependencies[name]?.toRef());
      latest ??= await _getLatest(rootPubspec.devDependencies[name]?.toRef());
=======
            await cache.getLatest(current, allowPrereleases: prereleases);
      }
      // If present as a dependency or dev_dependency we use this
      latest ??= await cache.getLatest(rootPubspec.dependencies[name],
          allowPrereleases: prereleases);
      latest ??= await cache.getLatest(rootPubspec.devDependencies[name],
          allowPrereleases: prereleases);
>>>>>>> 3174a264
      // If not overridden and present in either upgradable or resolvable we
      // use this reference to find the latest
      if (!upgradablePubspec.dependencyOverrides.containsKey(name)) {
        latest ??=
<<<<<<< HEAD
            await _getLatest(upgradable?.toRef(), version: upgradable?.version);
      }
      if (!resolvablePubspec.dependencyOverrides.containsKey(name)) {
        latest ??=
            await _getLatest(resolvable?.toRef(), version: resolvable?.version);
=======
            await cache.getLatest(upgradable, allowPrereleases: prereleases);
      }
      if (!resolvablePubspec.dependencyOverrides.containsKey(name)) {
        latest ??=
            await cache.getLatest(resolvable, allowPrereleases: prereleases);
>>>>>>> 3174a264
      }
      // Otherwise, we might simply not have a latest, when a transitive
      // dependency is overridden the source can depend on which versions we
      // are picking. This is not a problem on `pub.dev` because it does not
      // allow 3rd party pub servers, but other servers might. Hence, we choose
      // to fallback to using the overridden source for latest.
      if (latest == null) {
<<<<<<< HEAD
        final id = current ?? upgradable ?? resolvable;
        latest ??= await _getLatest(id?.toRef(), version: id?.version);
=======
        latest ??= await cache.getLatest(current ?? upgradable ?? resolvable,
            allowPrereleases: prereleases);
>>>>>>> 3174a264
        latestIsOverridden = true;
      }

      return _PackageDetails(
        name,
        await _describeVersion(
          current,
          entrypoint.root.pubspec.dependencyOverrides.containsKey(name),
        ),
        await _describeVersion(
          upgradable,
          upgradablePubspec.dependencyOverrides.containsKey(name),
        ),
        await _describeVersion(
          resolvable,
          resolvablePubspec.dependencyOverrides.containsKey(name),
        ),
        await _describeVersion(
          latest,
          latestIsOverridden,
        ),
        _kind(name, entrypoint, nonDevDependencies),
      );
    }

    final rows = <_PackageDetails>[];

    final visited = <String>{
      entrypoint.root.name,
    };
    // Add all dependencies from the lockfile.
    for (final id in [
      ...currentPackages,
      ...upgradablePackages,
      ...resolvablePackages
    ]) {
      if (!visited.add(id.name)) continue;
      rows.add(await analyzeDependency(id.toRef()));
    }

    if (!includeDevDependencies) {
      rows.removeWhere((r) => r.kind == _DependencyKind.dev);
    }

    rows.sort();

    final showAll = argResults['show-all'] || argResults['up-to-date'];
    if (argResults['json']) {
      await _outputJson(
        rows,
        mode,
        showAll: showAll,
        includeDevDependencies: includeDevDependencies,
      );
    } else {
      if (argResults.wasParsed('color')) {
        forceColors = argResults['color'];
      }
      final useColors =
          argResults.wasParsed('color') ? argResults['color'] : canUseAnsiCodes;

      await _outputHuman(rows, mode,
          useColors: useColors,
          showAll: showAll,
          includeDevDependencies: includeDevDependencies,
          lockFileExists: fileExists(entrypoint.lockFilePath),
          hasDirectDependencies: rootPubspec.dependencies.values.any(
            // Test if it contains non-SDK dependencies
            (c) => c.source is! SdkSource,
          ),
          hasDevDependencies: rootPubspec.devDependencies.values.any(
            // Test if it contains non-SDK dependencies
            (c) => c.source is! SdkSource,
          ),
          showTransitiveDependencies: showTransitiveDependencies,
          hasUpgradableResolution: hasUpgradableResolution,
          hasResolvableResolution: hasResolvableResolution,
          directory: path.normalize(directory));
    }
  }

  bool get showTransitiveDependencies {
    if (argResults.wasParsed('transitive')) {
      return argResults['transitive'];
    }
    // We default to hidding transitive dependencies in --mode=null-safety
    return argResults['mode'] != 'null-safety';
  }

  late final bool prereleases = () {
    // First check if 'prereleases' was passed as an argument.
    // If that was not the case, check for use of the legacy spelling
    // 'pre-releases'.
    // Otherwise fall back to the default implied by the mode.
    if (argResults.wasParsed('prereleases')) {
      return argResults['prereleases'];
    }
    if (argResults.wasParsed('pre-releases')) {
      return argResults['pre-releases'];
    }
    return argResults['mode'] == 'null-safety';
  }();

<<<<<<< HEAD
  /// Get the latest version of [package].
  ///
  /// Will include prereleases in the comparison if '--prereleases' was enabled
  /// by the arguments.
  ///
  /// If [version] is non-null and is a prerelease version and there are no
  /// later stable version we return a prerelease version if it exists.
  ///
  /// Returns `null`, if unable to find the package.
  Future<PackageId?> _getLatest(PackageRef? package, {Version? version}) async {
    if (package == null) {
      return null;
    }
    final available = await cache.getVersions(package);
    if (available.isEmpty) {
      return null;
    }

    // TODO(sigurdm): Refactor this to share logic with report.dart.
    available.sort(prereleases
        ? (x, y) => x.version.compareTo(y.version)
        : (x, y) => Version.prioritize(x.version, y.version));
    if (version != null &&
        version.isPreRelease &&
        version > available.last.version) {
      available.sort((x, y) => x.version.compareTo(y.version));
    }
    return available.last;
  }

=======
>>>>>>> 3174a264
  /// Retrieves the pubspec of package [name] in [version] from [source].
  ///
  /// Returns `null`, if given `null` as a convinience.
  Future<_VersionDetails?> _describeVersion(
    PackageId? id,
    bool isOverridden,
  ) async {
    if (id == null) {
      return null;
    }
    return _VersionDetails(
      await cache.describe(id),
      id,
      isOverridden,
    );
  }

  /// Computes the closure of the graph of dependencies (not including
  /// `dev_dependencies` from [root], given the package versions
  /// in [resolution].
  ///
  /// The [resolution] is allowed to be a partial (or empty) resolution not
  /// satisfying all the dependencies of [root].
  Future<Set<String>> _nonDevDependencyClosure(
    Package root,
    Iterable<PackageId> resolution,
  ) async {
    final nameToId = Map<String, PackageId>.fromIterable(
      resolution,
      key: (id) => id.name,
    );

    final nonDevDependencies = <String>{root.name};
    final queue = [...root.dependencies.keys];

    while (queue.isNotEmpty) {
      final name = queue.removeLast();
      if (!nonDevDependencies.add(name)) {
        continue;
      }

      final id = nameToId[name];
      if (id == null) {
        continue; // allow partial resolutions
      }
      final pubspec = await cache.describe(id);
      queue.addAll(pubspec.dependencies.keys);
    }

    return nonDevDependencies;
  }
}

/// Try to solve [pubspec] return [PackageId]s in the resolution or `null` if no
/// resolution was found.
Future<List<PackageId>?> _tryResolve(Pubspec pubspec, SystemCache cache) async {
  final solveResult = await tryResolveVersions(
    SolveType.upgrade,
    cache,
    Package.inMemory(pubspec),
  );

  return solveResult?.packages;
}

Future<void> _outputJson(
  List<_PackageDetails> rows,
  Mode mode, {
  required bool showAll,
  required bool includeDevDependencies,
}) async {
  final markedRows =
      Map.fromIterables(rows, await mode.markVersionDetails(rows));
  if (!showAll) {
    rows.removeWhere((row) => markedRows[row]![0].asDesired);
  }
  if (!includeDevDependencies) {
    rows.removeWhere(
      (element) =>
          element.kind == _DependencyKind.dev ||
          element.kind == _DependencyKind.devTransitive,
    );
  }
  log.message(
    JsonEncoder.withIndent('  ').convert(
      {
        'packages': [
          ...(rows..sort((a, b) => a.name.compareTo(b.name)))
              .map((packageDetails) => {
                    'package': packageDetails.name,
                    'current': markedRows[packageDetails]![0].toJson(),
                    'upgradable': markedRows[packageDetails]![1].toJson(),
                    'resolvable': markedRows[packageDetails]![2].toJson(),
                    'latest': markedRows[packageDetails]![3].toJson(),
                  })
        ]
      },
    ),
  );
}

Future<void> _outputHuman(
  List<_PackageDetails> rows,
  Mode mode, {
  required bool showAll,
  required bool useColors,
  required bool includeDevDependencies,
  required bool lockFileExists,
  required bool hasDirectDependencies,
  required bool hasDevDependencies,
  required bool showTransitiveDependencies,
  required bool hasUpgradableResolution,
  required bool hasResolvableResolution,
  required String directory,
}) async {
  final directoryDesc = directory == '.' ? '' : ' in $directory';
  log.message(mode.explanation(directoryDesc) + '\n');
  final markedRows =
      Map.fromIterables(rows, await mode.markVersionDetails(rows));

  List<_FormattedString> formatted(_PackageDetails package) => [
        _FormattedString(package.name),
        ...markedRows[package]!.map((m) => m.toHuman()),
      ];

  if (!showAll) {
    rows.removeWhere((row) => markedRows[row]![0].asDesired);
  }
  if (rows.isEmpty) {
    log.message(mode.foundNoBadText);
    return;
  }

  bool Function(_PackageDetails) hasKind(_DependencyKind kind) =>
      (row) => row.kind == kind;

  final directRows = rows.where(hasKind(_DependencyKind.direct)).map(formatted);
  final devRows = rows.where(hasKind(_DependencyKind.dev)).map(formatted);
  final transitiveRows =
      rows.where(hasKind(_DependencyKind.transitive)).map(formatted);
  final devTransitiveRows =
      rows.where(hasKind(_DependencyKind.devTransitive)).map(formatted);

  final formattedRows = <List<_FormattedString>>[
    ['Package Name', 'Current', 'Upgradable', 'Resolvable', 'Latest']
        .map((s) => _format(s, log.bold))
        .toList(),
    if (hasDirectDependencies) ...[
      [
        if (directRows.isEmpty)
          _format('\ndirect dependencies: ${mode.allGood}', log.bold)
        else
          _format('\ndirect dependencies:', log.bold)
      ],
      ...directRows,
    ],
    if (includeDevDependencies && hasDevDependencies) ...[
      [
        if (devRows.isEmpty)
          _format('\ndev_dependencies: ${mode.allGood}', log.bold)
        else
          _format('\ndev_dependencies:', log.bold)
      ],
      ...devRows,
    ],
    if (showTransitiveDependencies) ...[
      if (transitiveRows.isNotEmpty)
        [_format('\ntransitive dependencies:', log.bold)],
      ...transitiveRows,
      if (includeDevDependencies) ...[
        if (devTransitiveRows.isNotEmpty)
          [_format('\ntransitive dev_dependencies:', log.bold)],
        ...devTransitiveRows,
      ],
    ],
  ];

  final columnWidths = <int, int>{};
  for (var i = 0; i < formattedRows.length; i++) {
    if (formattedRows[i].length > 1) {
      for (var j = 0; j < formattedRows[i].length; j++) {
        final currentMaxWidth = columnWidths[j] ?? 0;
        columnWidths[j] = max(
            formattedRows[i][j].computeLength(useColors: useColors),
            currentMaxWidth);
      }
    }
  }

  for (final row in formattedRows) {
    final b = StringBuffer();
    for (var j = 0; j < row.length; j++) {
      b.write(row[j].formatted(useColors: useColors));
      b.write(' ' *
          ((columnWidths[j]! + 2) -
              row[j].computeLength(useColors: useColors)));
    }
    log.message(b.toString());
  }

  var upgradable = rows
      .where((row) =>
          row.current != null &&
          row.upgradable != null &&
          row.current != row.upgradable &&
          // Include transitive only, if we show them
          (showTransitiveDependencies ||
              hasKind(_DependencyKind.direct)(row) ||
              hasKind(_DependencyKind.dev)(row)))
      .length;

  var notAtResolvable = rows
      .where((row) =>
          (row.current != null || !lockFileExists) &&
          row.resolvable != null &&
          row.upgradable != row.resolvable &&
          // Include transitive only, if we show them
          (showTransitiveDependencies ||
              hasKind(_DependencyKind.direct)(row) ||
              hasKind(_DependencyKind.dev)(row)))
      .length;

  if (!hasUpgradableResolution || !hasResolvableResolution) {
    log.message(mode.noResolutionText);
  } else if (lockFileExists) {
    if (upgradable != 0) {
      if (upgradable == 1) {
        log.message('\n1 upgradable dependency is locked (in pubspec.lock) to '
            'an older version.\n'
            'To update it, use `$topLevelProgram pub upgrade`.');
      } else {
        log.message(
            '\n$upgradable upgradable dependencies are locked (in pubspec.lock) '
            'to older versions.\n'
            'To update these dependencies, use `$topLevelProgram pub upgrade`.');
      }
    }

    if (notAtResolvable == 0 &&
        upgradable == 0 &&
        rows.isNotEmpty &&
        (directRows.isNotEmpty || devRows.isNotEmpty)) {
      log.message(
          "You are already using the newest resolvable versions listed in the 'Resolvable' column.\n"
          "Newer versions, listed in 'Latest', may not be mutually compatible.");
    } else if (directRows.isEmpty && devRows.isEmpty) {
      log.message(mode.allSafe);
    }
  } else {
    log.message('\nNo pubspec.lock found. There are no Current versions.\n'
        'Run `pub get` to create a pubspec.lock with versions matching your '
        'pubspec.yaml.');
  }
  if (notAtResolvable != 0) {
    if (notAtResolvable == 1) {
      log.message('\n1 dependency is constrained to a '
          'version that is older than a resolvable version.\n'
          'To update it, ${mode.upgradeConstrained}.');
    } else {
      log.message('\n$notAtResolvable  dependencies are constrained to '
          'versions that are older than a resolvable version.\n'
          'To update these dependencies, ${mode.upgradeConstrained}.');
    }
  }
}

abstract class Mode {
  /// Analyzes the [_PackageDetails] according to a --mode and outputs a
  /// corresponding list of the versions
  /// [current, upgradable, resolvable, latest].
  Future<List<List<_MarkedVersionDetails>>> markVersionDetails(
      List<_PackageDetails> packageDetails);

  String explanation(String directoryDescription);
  String get foundNoBadText;
  String get allGood;
  String get noResolutionText;
  String get upgradeConstrained;
  String get allSafe;

  Future<Pubspec> resolvablePubspec(Pubspec pubspec);
}

class _OutdatedMode implements Mode {
  @override
  String explanation(String directoryDescription) => '''
Showing outdated packages$directoryDescription.
[${log.red('*')}] indicates versions that are not the latest available.
''';

  @override
  String get foundNoBadText => 'Found no outdated packages';

  @override
  String get allGood => 'all up-to-date.';

  @override
  String get noResolutionText =>
      '''No resolution was found. Try running `$topLevelProgram pub upgrade --dry-run` to explore why.''';

  @override
  String get upgradeConstrained =>
      'edit pubspec.yaml, or run `$topLevelProgram pub upgrade --major-versions`';

  @override
  String get allSafe => 'all dependencies are up-to-date.';

  @override
  Future<List<List<_MarkedVersionDetails>>> markVersionDetails(
      List<_PackageDetails> packages) async {
    final rows = <List<_MarkedVersionDetails>>[];
    for (final packageDetails in packages) {
      final cols = <_MarkedVersionDetails>[];
      _VersionDetails? previous;
      for (final versionDetails in [
        packageDetails.current,
        packageDetails.upgradable,
        packageDetails.resolvable,
        packageDetails.latest
      ]) {
        String Function(String)? color;
        String? prefix;
        var asDesired = false;
        if (versionDetails != null) {
          final isLatest = versionDetails == packageDetails.latest;
          if (isLatest) {
            color = versionDetails == previous ? color = log.gray : null;
            asDesired = true;
          } else {
            color = log.red;
          }
          prefix = isLatest ? '' : '*';
        }
        cols.add(
          _MarkedVersionDetails(
            versionDetails,
            asDesired: asDesired,
            format: color,
            prefix: prefix,
          ),
        );
        previous = versionDetails;
      }
      rows.add(cols);
    }
    return rows;
  }

  @override
  Future<Pubspec> resolvablePubspec(Pubspec? pubspec) async {
    return stripVersionUpperBounds(pubspec!);
  }
}

class _NullSafetyMode implements Mode {
  final SystemCache cache;
  final Entrypoint entrypoint;
  final bool shouldShowSpinner;

  final _compliantEmoji = emoji('✓', '+');
  final _notCompliantEmoji = emoji('✗', 'x');

  _NullSafetyMode(this.cache, this.entrypoint,
      {required this.shouldShowSpinner});

  @override
  String explanation(String directoryDescription) => '''
Showing dependencies$directoryDescription that are currently not opted in to null-safety.
[${log.red(_notCompliantEmoji)}] indicates versions without null safety support.
[${log.green(_compliantEmoji)}] indicates versions opting in to null safety.
''';

  @override
  String get foundNoBadText =>
      'All your dependencies declare support for null-safety.';

  @override
  String get allGood => 'all support null safety.';

  @override
  String get noResolutionText =>
      '''No resolution was found. Try running `$topLevelProgram pub upgrade --null-safety --dry-run` to explore why.''';

  @override
  String get upgradeConstrained =>
      'edit pubspec.yaml, or run `$topLevelProgram pub upgrade --null-safety`';

  @override
  String get allSafe => 'All dependencies opt in to null-safety.';

  @override
  Future<List<List<_MarkedVersionDetails>>> markVersionDetails(
      List<_PackageDetails> packages) async {
    final nullSafetyMap =
        await log.spinner('Computing null safety support', () async {
      /// Find all unique ids.
      final ids = {
        for (final packageDetails in packages) ...[
          packageDetails.current?._id,
          packageDetails.upgradable?._id,
          packageDetails.resolvable?._id,
          packageDetails.latest?._id,
        ]
      }.whereNotNull();

      return Map.fromEntries(
        await Future.wait(
          ids.map(
            (id) async => MapEntry(id,
                (await cache.describe(id)).languageVersion.supportsNullSafety),
          ),
        ),
      );
    }, condition: shouldShowSpinner);
    return [
      for (final packageDetails in packages)
        [
          packageDetails.current,
          packageDetails.upgradable,
          packageDetails.resolvable,
          packageDetails.latest
        ].map(
          (versionDetails) {
            String Function(String)? color;
            String? prefix;
            MapEntry<String, Object>? jsonExplanation;
            var asDesired = false;
            if (versionDetails != null) {
              if (nullSafetyMap[versionDetails._id]!) {
                color = log.green;
                prefix = _compliantEmoji;
                jsonExplanation = MapEntry('nullSafety', true);
                asDesired = true;
              } else {
                color = log.red;
                prefix = _notCompliantEmoji;
                jsonExplanation = MapEntry('nullSafety', false);
              }
            }
            return _MarkedVersionDetails(
              versionDetails,
              asDesired: asDesired,
              format: color,
              prefix: prefix,
              jsonExplanation: jsonExplanation,
            );
          },
        ).toList()
    ];
  }

  @override
  Future<Pubspec> resolvablePubspec(Pubspec pubspec) async {
    return constrainedToAtLeastNullSafetyPubspec(pubspec, cache);
  }
}

/// Details about a single version of a package.
class _VersionDetails {
  final Pubspec _pubspec;

  /// True if this version is overridden.
  final bool _overridden;
  final PackageId _id;
  _VersionDetails(this._pubspec, this._id, this._overridden);

  /// A string representation of this version to include in the outdated report.
  String get describe {
    final version = _pubspec.version;
    var suffix = '';
    if (_overridden) {
      suffix = ' (overridden)';
    } else if (_id.source is SdkSource) {
      // Version is not relevant for sdk-packages.
      return '(sdk)';
    } else if (_id.source is GitSource) {
      suffix = ' (git)';
    } else if (_id.source is PathSource) {
      suffix = ' (path)';
    }
    return '$version$suffix';
  }

  Map<String, Object> toJson() => {
        'version': _pubspec.version.toString(),
        if (_overridden) 'overridden': true,
      };

  @override
  bool operator ==(Object other) =>
      identical(this, other) ||
      other is _VersionDetails &&
          _overridden == other._overridden &&
          _id.source == other._id.source &&
          _pubspec.version == other._pubspec.version;

  @override
  int get hashCode => Object.hash(_pubspec.version, _id.source, _overridden);
}

class _PackageDetails implements Comparable<_PackageDetails> {
  final String name;
  final _VersionDetails? current;
  final _VersionDetails? upgradable;
  final _VersionDetails? resolvable;
  final _VersionDetails? latest;
  final _DependencyKind kind;

  _PackageDetails(this.name, this.current, this.upgradable, this.resolvable,
      this.latest, this.kind);

  @override
  int compareTo(_PackageDetails other) {
    if (kind != other.kind) {
      return kind.index.compareTo(other.kind.index);
    }
    return name.compareTo(other.name);
  }

  Map<String, Object?> toJson() {
    return {
      'package': name,
      'current': current?.toJson(),
      'upgradable': upgradable?.toJson(),
      'resolvable': resolvable?.toJson(),
      'latest': latest?.toJson(),
    };
  }
}

_DependencyKind _kind(
    String name, Entrypoint entrypoint, Set<String> nonDevTransitive) {
  if (entrypoint.root.dependencies.containsKey(name)) {
    return _DependencyKind.direct;
  } else if (entrypoint.root.devDependencies.containsKey(name)) {
    return _DependencyKind.dev;
  } else {
    if (nonDevTransitive.contains(name)) {
      return _DependencyKind.transitive;
    } else {
      return _DependencyKind.devTransitive;
    }
  }
}

enum _DependencyKind {
  /// Direct non-dev dependencies.
  direct,

  /// Direct dev dependencies.
  dev,

  /// Transitive dependencies of direct dependencies.
  transitive,

  /// Transitive dependencies needed only by dev_dependencies.
  devTransitive,
}

_FormattedString _format(String value, String Function(String) format,
    {prefix = ''}) {
  return _FormattedString(value, format: format, prefix: prefix);
}

class _MarkedVersionDetails {
  final MapEntry<String, Object>? _jsonExplanation;
  final _VersionDetails? _versionDetails;
  final String Function(String)? _format;
  final String? _prefix;

  /// This should be true if the mode creating this consideres the version as
  /// "good".
  ///
  /// By default only packages with a current version that is not as desired
  /// will be shown in the report.
  final bool asDesired;

  _MarkedVersionDetails(
    this._versionDetails, {
    required this.asDesired,
    format,
    prefix = '',
    jsonExplanation,
  })  : _format = format,
        _prefix = prefix,
        _jsonExplanation = jsonExplanation;

  _FormattedString toHuman() => _FormattedString(
        _versionDetails?.describe ?? '-',
        format: _format,
        prefix: _prefix,
      );

  Object? toJson() {
    if (_versionDetails == null) return null;

    var jsonExplanation = _jsonExplanation;
    return jsonExplanation == null
        ? _versionDetails!.toJson()
        : (_versionDetails!.toJson()..addEntries([jsonExplanation]));
  }
}

class _FormattedString {
  final String value;

  /// Should apply the ansi codes to present this string.
  final String Function(String) _format;

  /// A prefix for marking this string if colors are not used.
  final String _prefix;

  _FormattedString(this.value, {String Function(String)? format, prefix})
      : _format = format ?? _noFormat,
        _prefix = prefix ?? '';

  String formatted({required bool useColors}) {
    return useColors ? _format(_prefix + value) : _prefix + value;
  }

  int computeLength({required bool? useColors}) {
    return _prefix.length + value.length;
  }

  static String _noFormat(String x) => x;
}<|MERGE_RESOLUTION|>--- conflicted
+++ resolved
@@ -180,39 +180,24 @@
       PackageId? latest;
       // If not overridden in current resolution we can use this
       if (!entrypoint.root.pubspec.dependencyOverrides.containsKey(name)) {
-        latest ??=
-<<<<<<< HEAD
-            await _getLatest(current?.toRef(), version: current?.version);
+        latest ??= await cache.getLatest(current?.toRef(),
+            version: current?.version, allowPrereleases: prereleases);
       }
       // If present as a dependency or dev_dependency we use this
-      latest ??= await _getLatest(rootPubspec.dependencies[name]?.toRef());
-      latest ??= await _getLatest(rootPubspec.devDependencies[name]?.toRef());
-=======
-            await cache.getLatest(current, allowPrereleases: prereleases);
-      }
-      // If present as a dependency or dev_dependency we use this
-      latest ??= await cache.getLatest(rootPubspec.dependencies[name],
+      latest ??= await cache.getLatest(rootPubspec.dependencies[name]?.toRef(),
           allowPrereleases: prereleases);
-      latest ??= await cache.getLatest(rootPubspec.devDependencies[name],
+      latest ??= await cache.getLatest(
+          rootPubspec.devDependencies[name]?.toRef(),
           allowPrereleases: prereleases);
->>>>>>> 3174a264
       // If not overridden and present in either upgradable or resolvable we
       // use this reference to find the latest
       if (!upgradablePubspec.dependencyOverrides.containsKey(name)) {
-        latest ??=
-<<<<<<< HEAD
-            await _getLatest(upgradable?.toRef(), version: upgradable?.version);
+        latest ??= await cache.getLatest(upgradable?.toRef(),
+            version: upgradable?.version, allowPrereleases: prereleases);
       }
       if (!resolvablePubspec.dependencyOverrides.containsKey(name)) {
-        latest ??=
-            await _getLatest(resolvable?.toRef(), version: resolvable?.version);
-=======
-            await cache.getLatest(upgradable, allowPrereleases: prereleases);
-      }
-      if (!resolvablePubspec.dependencyOverrides.containsKey(name)) {
-        latest ??=
-            await cache.getLatest(resolvable, allowPrereleases: prereleases);
->>>>>>> 3174a264
+        latest ??= await cache.getLatest(resolvable?.toRef(),
+            version: resolvable?.version, allowPrereleases: prereleases);
       }
       // Otherwise, we might simply not have a latest, when a transitive
       // dependency is overridden the source can depend on which versions we
@@ -220,13 +205,9 @@
       // allow 3rd party pub servers, but other servers might. Hence, we choose
       // to fallback to using the overridden source for latest.
       if (latest == null) {
-<<<<<<< HEAD
         final id = current ?? upgradable ?? resolvable;
-        latest ??= await _getLatest(id?.toRef(), version: id?.version);
-=======
-        latest ??= await cache.getLatest(current ?? upgradable ?? resolvable,
-            allowPrereleases: prereleases);
->>>>>>> 3174a264
+        latest ??= await cache.getLatest(id?.toRef(),
+            version: id?.version, allowPrereleases: prereleases);
         latestIsOverridden = true;
       }
 
@@ -330,39 +311,6 @@
     return argResults['mode'] == 'null-safety';
   }();
 
-<<<<<<< HEAD
-  /// Get the latest version of [package].
-  ///
-  /// Will include prereleases in the comparison if '--prereleases' was enabled
-  /// by the arguments.
-  ///
-  /// If [version] is non-null and is a prerelease version and there are no
-  /// later stable version we return a prerelease version if it exists.
-  ///
-  /// Returns `null`, if unable to find the package.
-  Future<PackageId?> _getLatest(PackageRef? package, {Version? version}) async {
-    if (package == null) {
-      return null;
-    }
-    final available = await cache.getVersions(package);
-    if (available.isEmpty) {
-      return null;
-    }
-
-    // TODO(sigurdm): Refactor this to share logic with report.dart.
-    available.sort(prereleases
-        ? (x, y) => x.version.compareTo(y.version)
-        : (x, y) => Version.prioritize(x.version, y.version));
-    if (version != null &&
-        version.isPreRelease &&
-        version > available.last.version) {
-      available.sort((x, y) => x.version.compareTo(y.version));
-    }
-    return available.last;
-  }
-
-=======
->>>>>>> 3174a264
   /// Retrieves the pubspec of package [name] in [version] from [source].
   ///
   /// Returns `null`, if given `null` as a convinience.
