--- conflicted
+++ resolved
@@ -34,17 +34,15 @@
 
     argParser.addFlag('packages-dir', hide: true);
 
-<<<<<<< HEAD
     argParser.addFlag(
       'example',
       help: 'Also run in `example/` (if it exists).',
       defaultsTo: true,
       hide: true,
     );
-=======
+
     argParser.addOption('directory',
         abbr: 'C', help: 'Run this in the directory<dir>.', valueHelp: 'dir');
->>>>>>> 11e7b2ce
   }
 
   @override
