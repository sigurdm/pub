--- conflicted
+++ resolved
@@ -43,16 +43,13 @@
           'The --packages-dir flag is no longer used and does nothing.'));
     }
     var dryRun = argResults['dry-run'];
-<<<<<<< HEAD
-    await entrypoint.acquireDependencies(SolveType.DOWNGRADE,
-        useLatest: argResults.rest, dryRun: dryRun, analytics: analytics);
-=======
+
     await entrypoint.acquireDependencies(
       SolveType.DOWNGRADE,
       unlock: argResults.rest,
       dryRun: dryRun,
+      analytics: analytics,
     );
->>>>>>> fdf7b052
 
     if (isOffline) {
       log.warning('Warning: Downgrading when offline may not update you to '
