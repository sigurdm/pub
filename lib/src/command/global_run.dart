// Copyright (c) 2014, the Dart project authors.  Please see the AUTHORS file
// for details. All rights reserved. Use of this source code is governed by a
// BSD-style license that can be found in the LICENSE file.

import 'dart:async';

import 'package:path/path.dart' as p;

import '../command.dart';
import '../executable.dart';
import '../log.dart' as log;
import '../utils.dart';

/// Handles the `global run` pub command.
class GlobalRunCommand extends PubCommand {
  @override
  String get name => 'run';
  @override
  String get description =>
      'Run an executable from a globally activated package.';
  @override
  String get argumentsDescription => '<package>:<executable> [args...]';
  @override
  bool get allowTrailingOptions => false;

  final bool alwaysUseSubprocess;

  GlobalRunCommand({this.alwaysUseSubprocess = false}) {
    argParser.addFlag('enable-asserts', help: 'Enable assert statements.');
    argParser.addFlag('checked', abbr: 'c', hide: true);
    argParser.addMultiOption(
      'enable-experiment',
      help: 'Runs the executable in a VM with the given experiments enabled. '
          '(Will disable snapshotting, resulting in slower startup).',
      valueHelp: 'experiment',
    );
    argParser.addFlag(
      'sound-null-safety',
      help: 'Override the default null safety execution mode.',
      hide: true,
    );
    argParser.addOption('mode', help: 'Deprecated option', hide: true);
  }

  @override
  Future<void> runProtected() async {
    if (argResults.rest.isEmpty) {
      usageException('Must specify an executable to run.');
    }
    if (argResults.wasParsed('sound-null-safety')) {
      dataError('The --(no-)sound-null-safety flag is no longer supported.');
    }

    String package;
    var executable = argResults.rest[0];
    if (executable.contains(':')) {
      var parts = split1(executable, ':');
      package = parts[0];
      executable = parts[1];
    } else {
      // If the package name is omitted, use the same name for both.
      package = executable;
    }

    var args = argResults.rest.skip(1).toList();
    if (p.split(executable).length > 1) {
      usageException('Cannot run an executable in a subdirectory of a global '
          'package.');
    }

    if (argResults.wasParsed('mode')) {
      log.warning('The --mode flag is deprecated and has no effect.');
    }

    final vmArgs = vmArgsFromArgResults(argResults);
    final globalEntrypoint = await globals.find(package);
    final exitCode = await globals.runExecutable(
      globalEntrypoint,
      Executable.adaptProgramName(package, executable),
      args,
      vmArgs: vmArgs,
      enableAsserts: argResults['enable-asserts'] || argResults['checked'],
<<<<<<< HEAD
      recompile: (executable) => log.warningsOnlyUnlessTerminal(
        () => globalEntrypoint.precompileExecutable(executable),
      ),
=======
      recompile: (executable) => log.errorsOnlyUnlessTerminal(
          () => globalEntrypoint.precompileExecutable(executable)),
>>>>>>> 27c5cbd5
      alwaysUseSubprocess: alwaysUseSubprocess,
    );
    overrideExitCode(exitCode);
  }
}<|MERGE_RESOLUTION|>--- conflicted
+++ resolved
@@ -80,14 +80,9 @@
       args,
       vmArgs: vmArgs,
       enableAsserts: argResults['enable-asserts'] || argResults['checked'],
-<<<<<<< HEAD
-      recompile: (executable) => log.warningsOnlyUnlessTerminal(
+      recompile: (executable) => log.errorsOnlyUnlessTerminal(
         () => globalEntrypoint.precompileExecutable(executable),
       ),
-=======
-      recompile: (executable) => log.errorsOnlyUnlessTerminal(
-          () => globalEntrypoint.precompileExecutable(executable)),
->>>>>>> 27c5cbd5
       alwaysUseSubprocess: alwaysUseSubprocess,
     );
     overrideExitCode(exitCode);
