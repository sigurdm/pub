// Copyright (c) 2014, the Dart project authors.  Please see the AUTHORS file
// for details. All rights reserved. Use of this source code is governed by a
// BSD-style license that can be found in the LICENSE file.

import 'dart:collection';
import 'dart:convert';

import '../ascii_tree.dart' as tree;
import '../command.dart';
import '../command_runner.dart';
import '../log.dart' as log;
import '../package.dart';
import '../pubspec.dart';
import '../sdk.dart';
import '../utils.dart';

/// Handles the `deps` pub command.
class DepsCommand extends PubCommand {
  @override
  String get name => 'deps';

  @override
  String get description => 'Print package dependencies.';

  @override
  String get argumentsDescription => '[arguments...]';

  @override
  String get docUrl => 'https://dart.dev/tools/pub/cmd/pub-deps';

  @override
  bool get takesArguments => false;

  /// Whether to include dev dependencies.
  bool get _includeDev => argResults.flag('dev');

  DepsCommand() {
    argParser.addOption(
      'style',
      abbr: 's',
      help: 'How output should be displayed.',
      allowed: ['compact', 'tree', 'list'],
      defaultsTo: 'tree',
    );

    argParser.addFlag(
      'dev',
      help: 'Whether to include dev dependencies.',
      defaultsTo: true,
    );

    argParser.addFlag(
      'executables',
      negatable: false,
      help: 'List all available executables.',
    );

    argParser.addFlag(
      'json',
      negatable: false,
      help: 'Output dependency information in a json format.',
    );

    argParser.addOption(
      'directory',
      abbr: 'C',
      help: 'Run this in the directory <dir>.',
      valueHelp: 'dir',
    );
  }

  @override
  Future<void> runProtected() async {
    // Explicitly Run this in the directorycase we don't access `entrypoint.packageGraph`.
    await entrypoint.ensureUpToDate();
    final buffer = StringBuffer();

    if (argResults.flag('json')) {
      if (argResults.wasParsed('dev')) {
        usageException(
          'Cannot combine --json and --dev.\nThe json output contains the dependency type in the output.',
        );
      }
      if (argResults.wasParsed('executables')) {
        usageException(
          'Cannot combine --json and --executables.\nThe json output always lists available executables.',
        );
      }
      if (argResults.wasParsed('style')) {
        usageException('Cannot combine --json and --style.');
      }
      await entrypoint.ensureUpToDate();
      final visited = <String>[];
      final toVisit = [entrypoint.root.name];
      final packagesJson = <dynamic>[];
      final graph = await entrypoint.packageGraph;
      while (toVisit.isNotEmpty) {
        final current = toVisit.removeLast();
        if (visited.contains(current)) continue;
        visited.add(current);
        final currentPackage =
            (await entrypoint.packageGraph).packages[current]!;
        final next = (current == entrypoint.root.name
                ? entrypoint.root.immediateDependencies
                : currentPackage.dependencies)
            .keys
            .toList();
        final dependencyType = entrypoint.root.pubspec.dependencyType(current);
        final kind = currentPackage == entrypoint.root
            ? 'root'
            : (dependencyType == DependencyType.direct
                ? 'direct'
                : (dependencyType == DependencyType.dev
                    ? 'dev'
                    : 'transitive'));
        final source =
            entrypoint.lockFile.packages[current]?.source.name ?? 'root';
        packagesJson.add({
          'name': current,
          'version': currentPackage.version.toString(),
          'kind': kind,
          'source': source,
          'dependencies': next,
        });
        toVisit.addAll(next);
      }
      var executables = [
        for (final package in [
          entrypoint.root,
          ...entrypoint.root.immediateDependencies.keys
<<<<<<< HEAD
              .map((name) => graph.packages[name])
=======
              .map((name) => entrypoint.packageGraph.packages[name]),
>>>>>>> c5c34c3e
        ])
          ...package!.executableNames.map(
            (name) => package == entrypoint.root
                ? ':$name'
                : (package.name == name ? name : '${package.name}:$name'),
          ),
      ];

      buffer.writeln(
        JsonEncoder.withIndent('  ').convert(
          {
            'root': entrypoint.root.name,
            'packages': packagesJson,
            'sdks': [
              for (var sdk in sdks.values)
                if (sdk.version != null)
                  {'name': sdk.name, 'version': sdk.version.toString()},
            ],
            'executables': executables,
          },
        ),
      );
    } else {
      if (argResults.flag('executables')) {
        await _outputExecutables(buffer);
      } else {
        for (var sdk in sdks.values) {
          if (!sdk.isAvailable) continue;
          buffer.writeln("${log.bold('${sdk.name} SDK')} ${sdk.version}");
        }

        buffer.writeln(_labelPackage(entrypoint.root));

        switch (argResults['style']) {
          case 'compact':
            await _outputCompact(buffer);
            break;
          case 'list':
            await _outputList(buffer);
            break;
          case 'tree':
            await _outputTree(buffer);
            break;
        }
      }
    }

    log.message(buffer.toString());
  }

  /// Outputs a list of all of the package's immediate, dev, override, and
  /// transitive dependencies.
  ///
  /// For each dependency listed, *that* package's immediate dependencies are
  /// shown. Unlike [_outputList], this prints all of these dependencies on one
  /// line.
  Future<void> _outputCompact(
    StringBuffer buffer,
  ) async {
    var root = entrypoint.root;
    await _outputCompactPackages(
      'dependencies',
      root.dependencies.keys,
      buffer,
    );
    if (_includeDev) {
      await _outputCompactPackages(
        'dev dependencies',
        root.devDependencies.keys,
        buffer,
      );
    }
    await _outputCompactPackages(
      'dependency overrides',
      root.dependencyOverrides.keys,
      buffer,
    );

    var transitive = await _getTransitiveDependencies();
    await _outputCompactPackages('transitive dependencies', transitive, buffer);
  }

  /// Outputs one section of packages in the compact output.
  Future<void> _outputCompactPackages(
    String section,
    Iterable<String> names,
    StringBuffer buffer,
  ) async {
    if (names.isEmpty) return;

    buffer.writeln();
    buffer.writeln('$section:');
    for (var name in ordered(names)) {
      var package = await _getPackage(name);

      buffer.write('- ${_labelPackage(package)}');
      if (package.dependencies.isEmpty) {
        buffer.writeln();
      } else {
        var depNames = package.dependencies.keys;
        var depsList = "[${depNames.join(' ')}]";
        buffer.writeln(' ${log.gray(depsList)}');
      }
    }
  }

  /// Outputs a list of all of the package's immediate, dev, override, and
  /// transitive dependencies.
  ///
  /// For each dependency listed, *that* package's immediate dependencies are
  /// shown.
  Future<void> _outputList(StringBuffer buffer) async {
    var root = entrypoint.root;
    await _outputListSection('dependencies', root.dependencies.keys, buffer);
    if (_includeDev) {
      await _outputListSection(
        'dev dependencies',
        root.devDependencies.keys,
        buffer,
      );
    }
    await _outputListSection(
      'dependency overrides',
      root.dependencyOverrides.keys,
      buffer,
    );

    var transitive = await _getTransitiveDependencies();
    if (transitive.isEmpty) return;

    await _outputListSection(
      'transitive dependencies',
      ordered(transitive),
      buffer,
    );
  }

  /// Outputs one section of packages in the list output.
  Future<void> _outputListSection(
    String name,
    Iterable<String> deps,
    StringBuffer buffer,
  ) async {
    if (deps.isEmpty) return;

    buffer.writeln();
    buffer.writeln('$name:');

    for (var name in deps) {
      var package = await _getPackage(name);
      buffer.writeln('- ${_labelPackage(package)}');

      for (var dep in package.dependencies.values) {
        buffer.writeln('  - ${log.bold(dep.name)} ${log.gray(dep.constraint)}');
      }
    }
  }

  /// Generates a dependency tree for the root package.
  ///
  /// If a package is encountered more than once (i.e. a shared or circular
  /// dependency), later ones are not traversed. This is done in breadth-first
  /// fashion so that a package will always be expanded at the shallowest
  /// depth that it appears at.
  Future<void> _outputTree(
    StringBuffer buffer,
  ) async {
    // The work list for the breadth-first traversal. It contains the package
    // being added to the tree, and the parent map that will receive that
    // package.
    var toWalk = Queue<Pair<Package, Map<String, Map>>>();
    var visited = <String>{entrypoint.root.name};

    // Start with the root dependencies.
    var packageTree = <String, Map>{};
    var immediateDependencies =
        entrypoint.root.immediateDependencies.keys.toSet();
    if (!_includeDev) {
      immediateDependencies.removeAll(entrypoint.root.devDependencies.keys);
    }
    for (var name in immediateDependencies) {
      toWalk.add(Pair(await _getPackage(name), packageTree));
    }

    // Do a breadth-first walk to the dependency graph.
    while (toWalk.isNotEmpty) {
      var pair = toWalk.removeFirst();
      var package = pair.first;
      var map = pair.last;

      if (visited.contains(package.name)) {
        map[log.gray('${package.name}...')] = <String, Map>{};
        continue;
      }

      visited.add(package.name);

      // Populate the map with this package's dependencies.
      var childMap = <String, Map>{};
      map[_labelPackage(package)] = childMap;

      for (var dep in package.dependencies.values) {
        toWalk.add(Pair(await _getPackage(dep.name), childMap));
      }
    }

    buffer.write(tree.fromMap(packageTree));
  }

  String _labelPackage(Package package) =>
      '${log.bold(package.name)} ${package.version}';

  /// Gets the names of the non-immediate dependencies of the root package.
  Future<Set<String>> _getTransitiveDependencies() async {
    var transitive = await _getAllDependencies();
    var root = entrypoint.root;
    transitive.remove(root.name);
    transitive.removeAll(root.dependencies.keys);
    if (_includeDev) {
      transitive.removeAll(root.devDependencies.keys);
    }
    transitive.removeAll(root.dependencyOverrides.keys);
    return transitive;
  }

  Future<Set<String>> _getAllDependencies() async {
    final graph = await entrypoint.packageGraph;
    if (_includeDev) {
      return graph.packages.keys.toSet();
    }

    var nonDevDependencies = entrypoint.root.dependencies.keys.toList()
      ..addAll(entrypoint.root.dependencyOverrides.keys);
    return nonDevDependencies
        .expand(graph.transitiveDependencies)
        .map((package) => package.name)
        .toSet();
  }

  /// Get the package named [name], or throw a [DataError] if it's not
  /// available.
  ///
  /// It's very unlikely that the lockfile won't be up-to-date with the pubspec,
  /// but it's possible, since [Entrypoint.assertUpToDate]'s modification time
  /// check can return a false negative. This fails gracefully if that happens.
  Future<Package> _getPackage(String name) async {
    var package = (await entrypoint.packageGraph).packages[name];
    if (package != null) return package;
    dataError('The pubspec.yaml file has changed since the pubspec.lock file '
        'was generated, please run "$topLevelProgram pub get" again.');
  }

  /// Outputs all executables reachable from [entrypoint].
  Future<void> _outputExecutables(StringBuffer buffer) async {
    final graph = await entrypoint.packageGraph;
    var packages = [
      entrypoint.root,
      ...(_includeDev
              ? entrypoint.root.immediateDependencies
              : entrypoint.root.dependencies)
          .keys
<<<<<<< HEAD
          .map((name) => graph.packages[name]!)
=======
          .map((name) => entrypoint.packageGraph.packages[name]!),
>>>>>>> c5c34c3e
    ];

    for (var package in packages) {
      var executables = package.executableNames;
      if (executables.isNotEmpty) {
        buffer.writeln(_formatExecutables(package.name, executables.toList()));
      }
    }
  }

  /// Returns formatted string that lists [executables] for the [packageName].
  /// Examples:
  ///
  ///     _formatExecutables('foo', ['foo'])        // -> 'foo'
  ///     _formatExecutables('foo', ['bar'])        // -> 'foo:bar'
  ///     _formatExecutables('foo', ['bar', 'foo']) // -> 'foo: foo, bar'
  ///
  /// Note the leading space before first executable and sorting order in the
  /// last example.
  String _formatExecutables(String packageName, List<String> executables) {
    if (executables.length == 1) {
      // If executable matches the package name omit the name of executable in
      // the output.
      return executables.first != packageName
          ? '$packageName:${log.bold(executables.first)}'
          : log.bold(executables.first);
    }

    // Sort executables to make executable that matches the package name to be
    // the first in the list.
    executables.sort((e1, e2) {
      if (e1 == packageName) {
        return -1;
      } else if (e2 == packageName) {
        return 1;
      } else {
        return e1.compareTo(e2);
      }
    });

    return '$packageName: ${executables.map(log.bold).join(', ')}';
  }
}<|MERGE_RESOLUTION|>--- conflicted
+++ resolved
@@ -128,11 +128,7 @@
         for (final package in [
           entrypoint.root,
           ...entrypoint.root.immediateDependencies.keys
-<<<<<<< HEAD
-              .map((name) => graph.packages[name])
-=======
-              .map((name) => entrypoint.packageGraph.packages[name]),
->>>>>>> c5c34c3e
+              .map((name) => graph.packages[name]),
         ])
           ...package!.executableNames.map(
             (name) => package == entrypoint.root
@@ -394,11 +390,7 @@
               ? entrypoint.root.immediateDependencies
               : entrypoint.root.dependencies)
           .keys
-<<<<<<< HEAD
-          .map((name) => graph.packages[name]!)
-=======
-          .map((name) => entrypoint.packageGraph.packages[name]!),
->>>>>>> c5c34c3e
+          .map((name) => graph.packages[name]!),
     ];
 
     for (var package in packages) {
