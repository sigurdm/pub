--- conflicted
+++ resolved
@@ -325,33 +325,6 @@
         final targetVersion = p.version;
         late final section = pubspec.dependencies[targetPackage] != null
             ? 'dependencies'
-<<<<<<< HEAD
-            : 'dev_dependencies';
-        if (targetConstraint != null) {
-          final packageConfig =
-              pubspecEditor.parseAt([section, targetPackage]).value;
-          if (packageConfig == null || packageConfig is String) {
-            pubspecEditor
-                .update([section, targetPackage], targetConstraint.toString());
-          } else if (packageConfig is Map) {
-            pubspecEditor.update(
-              [section, targetPackage, 'version'],
-              targetConstraint.toString(),
-            );
-          } else {
-            fail(
-              'The dependency $targetPackage '
-              'does not have a map or string as a description',
-            );
-          }
-        } else if (targetVersion != null) {
-          final constraint = _constraintOf(pubspec, targetPackage);
-          if (constraint != null && !constraint.allows(targetVersion)) {
-            pubspecEditor.update(
-              [section, targetPackage],
-              VersionConstraint.compatibleWith(targetVersion).toString(),
-            );
-=======
             : pubspec.devDependencies[targetPackage] != null
                 ? 'dev_dependencies'
                 : null;
@@ -371,7 +344,8 @@
               );
             } else {
               fail(
-                'The dependency $targetPackage does not have a map or string as a description',
+                'The dependency $targetPackage does not have a '
+                'map or string as a description',
               );
             }
           } else if (targetVersion != null) {
@@ -382,7 +356,6 @@
                 VersionConstraint.compatibleWith(targetVersion).toString(),
               );
             }
->>>>>>> fa941d58
           }
         }
         updatedPubspecs[package.dir] = pubspecEditor;
