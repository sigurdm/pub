// Copyright (c) 2012, the Dart project authors.  Please see the AUTHORS file
// for details. All rights reserved. Use of this source code is governed by a
// BSD-style license that can be found in the LICENSE file.

import 'dart:async';
import 'dart:io';

import 'package:http/http.dart' as http;

import '../ascii_tree.dart' as tree;
import '../authentication/client.dart';
import '../command.dart';
import '../exceptions.dart' show DataException;
import '../exit_codes.dart' as exit_codes;
import '../http.dart';
import '../io.dart';
import '../log.dart' as log;
import '../oauth2.dart' as oauth2;
import '../source/hosted.dart' show validateAndNormalizeHostedUrl;
import '../utils.dart';
import '../validator.dart';

/// Handles the `lish` and `publish` pub commands.
class LishCommand extends PubCommand {
  @override
  String get name => 'publish';
  @override
  String get description => 'Publish the current package to pub.dartlang.org.';
  @override
  String get argumentsDescription => '[options]';
  @override
  String get docUrl => 'https://dart.dev/tools/pub/cmd/pub-lish';
  @override
  bool get takesArguments => false;

  /// The URL of the server to which to upload the package.
  late final Uri host = () {
    // An explicit argument takes precedence.
    if (argResults.wasParsed('server')) {
      try {
        return validateAndNormalizeHostedUrl(argResults['server']);
      } on FormatException catch (e) {
        usageException('Invalid server: $e');
      }
    }

    // Otherwise, use the one specified in the pubspec.
    final publishTo = entrypoint.root.pubspec.publishTo;
    if (publishTo != null) {
      try {
        return validateAndNormalizeHostedUrl(publishTo);
      } on FormatException catch (e) {
        throw DataException('Invalid publish_to: $e');
      }
    }

    // Use the default server if nothing else is specified
    return Uri.parse(cache.hosted.defaultUrl);
  }();

  /// Whether the publish is just a preview.
  bool get dryRun => argResults['dry-run'];

  /// Whether the publish requires confirmation.
  bool get force => argResults['force'];

  LishCommand() {
    argParser.addFlag('dry-run',
        abbr: 'n',
        negatable: false,
        help: 'Validate but do not publish the package.');
    argParser.addFlag('force',
        abbr: 'f',
        negatable: false,
        help: 'Publish without confirmation if there are no errors.');
    argParser.addOption('server',
        help: 'The package server to which to upload this package.',
        hide: true);

    argParser.addOption('directory',
        abbr: 'C', help: 'Run this in the directory<dir>.', valueHelp: 'dir');
  }

  Future<void> _publishUsingClient(
    List<int> packageBytes,
    http.Client client,
  ) async {
    Uri? cloudStorageUrl;

    try {
      await log.progress('Uploading', () async {
        var newUri = host.resolve('api/packages/versions/new');
        var response = await client.get(newUri, headers: pubApiHeaders);
        var parameters = parseJsonResponse(response);

        var url = _expectField(parameters, 'url', response);
        if (url is! String) invalidServerResponse(response);
        cloudStorageUrl = Uri.parse(url);
        // TODO(nweiz): Cloud Storage can provide an XML-formatted error. We
        // should report that error and exit.
        var request = http.MultipartRequest('POST', cloudStorageUrl!);

        var fields = _expectField(parameters, 'fields', response);
        if (fields is! Map) invalidServerResponse(response);
        fields.forEach((key, value) {
          if (value is! String) invalidServerResponse(response);
          request.fields[key] = value;
        });

        request.followRedirects = false;
        request.files.add(http.MultipartFile.fromBytes('file', packageBytes,
            filename: 'package.tar.gz'));
        var postResponse =
            await http.Response.fromStream(await client.send(request));

        var location = postResponse.headers['location'];
        if (location == null) throw PubHttpException(postResponse);
        handleJsonSuccess(
            await client.get(Uri.parse(location), headers: pubApiHeaders));
      });
    } on AuthenticationException catch (error) {
      var msg = '';
      if (error.statusCode == 401) {
        msg += '$host package repository requested authentication!\n'
            'You can provide credentials using:\n'
            '    pub token add $host\n';
      }
      if (error.statusCode == 403) {
        msg += 'Insufficient permissions to the resource at the $host '
            'package repository.\nYou can modify credentials using:\n'
            '    pub token add $host\n';
      }
      if (error.serverMessage != null) {
        msg += '\n' + error.serverMessage! + '\n';
      }
      dataError(msg + log.red('Authentication failed!'));
    } on PubHttpException catch (error) {
      var url = error.response.request!.url;
      if (url == cloudStorageUrl) {
        // TODO(nweiz): the response may have XML-formatted information about
        // the error. Try to parse that out once we have an easily-accessible
        // XML parser.
        fail(log.red('Failed to upload the package.'));
      } else if (Uri.parse(url.origin) == Uri.parse(host.origin)) {
        handleJsonError(error.response);
      } else {
        rethrow;
      }
    }
  }

  Future<void> _publish(List<int> packageBytes) async {
    try {
      final officialPubServers = {
        'https://pub.dartlang.org',
        // [validateAndNormalizeHostedUrl] normalizes https://pub.dev to
        // https://pub.dartlang.org, so we don't need to do allow that here.

        // Pub uses oauth2 credentials only for authenticating official pub
        // servers for security purposes (to not expose pub.dev access token to
        // 3rd party servers).
        // For testing publish command we're using mock servers hosted on
        // localhost address which is not a known pub server address. So we
        // explicitly have to define mock servers as official server to test
        // publish command with oauth2 credentials.
        if (runningFromTest &&
            Platform.environment.containsKey('_PUB_TEST_DEFAULT_HOSTED_URL'))
          Platform.environment['_PUB_TEST_DEFAULT_HOSTED_URL'],
      };

      // Using OAuth2 authentication client for the official pub servers
      final isOfficalServer = officialPubServers.contains(host.toString());
      if (isOfficalServer && !cache.tokenStore.hasCredential(host)) {
        // Using OAuth2 authentication client for the official pub servers, when
        // we don't have an explicit token from [TokenStore] to use instead.
        //
        // This allows us to use `dart pub token add` to inject a token for use
        // with the official servers.
        await oauth2.withClient(cache, (client) {
          return _publishUsingClient(packageBytes, client);
        });
      } else {
        // For third party servers using bearer authentication client
        await withAuthenticatedClient(cache, host, (client) {
          return _publishUsingClient(packageBytes, client);
        });
      }
    } on PubHttpException catch (error) {
      var url = error.response.request!.url;
      if (Uri.parse(url.origin) == Uri.parse(host.origin)) {
        handleJsonError(error.response);
      } else {
        rethrow;
      }
    }
  }

  @override
  Future runProtected() async {
    if (argResults.wasParsed('server')) {
      await log.warningsOnlyUnlessTerminal(() {
        log.message(
          '''
The --server option is deprecated. Use `publish_to` in your pubspec.yaml or set
the \$PUB_HOSTED_URL environment variable.''',
        );
      });
    }

    if (force && dryRun) {
      usageException('Cannot use both --force and --dry-run.');
    }

    if (entrypoint.root.pubspec.isPrivate) {
      dataError('A private package cannot be published.\n'
          'You can enable this by changing the "publish_to" field in your '
          'pubspec.');
    }

    var files = entrypoint.root.listFiles();
    log.fine('Archiving and publishing ${entrypoint.root.name}.');

    // Show the package contents so the user can verify they look OK.
    var package = entrypoint.root;
    log.message('Publishing ${package.name} ${package.version} to $host:\n'
        '${tree.fromFiles(files, baseDir: entrypoint.root.dir)}');

    var packageBytesFuture =
        createTarGz(files, baseDir: entrypoint.root.dir).toBytes();

    // Validate the package.
    var isValid = await _validate(
        packageBytesFuture.then((bytes) => bytes.length), files);
    if (!isValid) {
      overrideExitCode(exit_codes.DATA);
      return;
    } else if (dryRun) {
      log.message('The server may enforce additional checks.');
      return;
    } else {
      await _publish(await packageBytesFuture);
    }
  }

  /// Returns the value associated with [key] in [map]. Throws a user-friendly
  /// error if [map] doesn't contain [key].
  dynamic _expectField(Map map, String key, http.Response response) {
    if (map.containsKey(key)) return map[key];
    invalidServerResponse(response);
  }

  /// Validates the package. Completes to false if the upload should not
  /// proceed.
  Future<bool> _validate(Future<int> packageSize, List<String> files) async {
    final hints = <String>[];
    final warnings = <String>[];
    final errors = <String>[];

    await Validator.runAll(
      entrypoint,
      packageSize,
<<<<<<< HEAD
      server,
      files,
=======
      host,
>>>>>>> 610ce7f2
      hints: hints,
      warnings: warnings,
      errors: errors,
    );

    if (errors.isNotEmpty) {
      log.error('Sorry, your package is missing '
          "${(errors.length > 1) ? 'some requirements' : 'a requirement'} "
          "and can't be published yet.\nFor more information, see: "
          'https://dart.dev/tools/pub/cmd/pub-lish.\n');
      return false;
    }

    if (force) return true;

    String formatWarningCount() {
      final hs = hints.length == 1 ? '' : 's';
      final hintText = hints.isEmpty ? '' : ' and ${hints.length} hint$hs.';
      final ws = warnings.length == 1 ? '' : 's';
      return '\nPackage has ${warnings.length} warning$ws$hintText.';
    }

    if (dryRun) {
      log.warning(formatWarningCount());
      return warnings.isEmpty;
    }

    log.message('\nPublishing is forever; packages cannot be unpublished.'
        '\nPolicy details are available at https://pub.dev/policy');

    final package = entrypoint.root;
    var message = 'Do you want to publish ${package.name} ${package.version}';

    if (warnings.isNotEmpty || hints.isNotEmpty) {
      final warning = formatWarningCount();
      message = '${log.bold(log.red(warning))}. $message';
    }

    var confirmed = await confirm('\n$message');
    if (!confirmed) {
      log.error('Package upload canceled.');
      return false;
    }
    return true;
  }
}<|MERGE_RESOLUTION|>--- conflicted
+++ resolved
@@ -259,12 +259,8 @@
     await Validator.runAll(
       entrypoint,
       packageSize,
-<<<<<<< HEAD
-      server,
+      host,
       files,
-=======
-      host,
->>>>>>> 610ce7f2
       hints: hints,
       warnings: warnings,
       errors: errors,
