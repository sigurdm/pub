--- conflicted
+++ resolved
@@ -645,7 +645,6 @@
   };
 }
 
-<<<<<<< HEAD
 /// Compares two lists. If the lists have equal length this comparison will
 /// iterate all elements, thus taking a fixed amount of time making timing
 /// attacks harder.
@@ -657,7 +656,8 @@
     e &= a[i] == b[i];
   }
   return e;
-=======
+}
+
 /// Call [fn] retrying so long as [retryIf] return `true` for the exception
 /// thrown, up-to [maxAttempts] times.
 ///
@@ -716,5 +716,4 @@
     final delay = delayFactor * math.pow(2.0, exp) * rf;
     await Future.delayed(delay < maxDelay ? delay : maxDelay);
   }
->>>>>>> 28a2503d
 }