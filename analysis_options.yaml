include: package:dart_flutter_team_lints/analysis_options.yaml

analyzer:
  errors:
    lines_longer_than_80_chars: ignore # TODO(mosum): fix the offending lines
<<<<<<< HEAD
=======
    comment_references: ignore # TODO(mosum): fix the offending lines
    todo: ignore
>>>>>>> 38f2c058
  exclude:
   - lib/src/third_party/**

  language:
    strict-casts: true
    strict-inference: true

linter:
  rules:
    - always_declare_return_types
    - avoid_catching_errors
    - avoid_print
    - avoid_private_typedef_functions
    - avoid_redundant_argument_values
    - avoid_unused_constructor_parameters
    - avoid_void_async
    - cancel_subscriptions
    - directives_ordering
    - library_annotations
    - missing_whitespace_between_adjacent_strings
    - no_adjacent_strings_in_list
    - no_runtimeType_toString
    - omit_local_variable_types
    - only_throw_errors
    - package_api_docs
    - prefer_asserts_in_initializer_lists
    - prefer_const_declarations
    - prefer_final_locals
    - prefer_relative_imports
    - prefer_single_quotes
    - require_trailing_commas
    - sort_pub_dependencies
    - test_types_in_equals
    - throw_in_finally
    - type_annotate_public_apis
    - unawaited_futures
    - unnecessary_lambdas
    - unnecessary_library_directive
    - unnecessary_parenthesis
    - unnecessary_statements
    - unreachable_from_main
    - use_enums<|MERGE_RESOLUTION|>--- conflicted
+++ resolved
@@ -3,11 +3,7 @@
 analyzer:
   errors:
     lines_longer_than_80_chars: ignore # TODO(mosum): fix the offending lines
-<<<<<<< HEAD
-=======
-    comment_references: ignore # TODO(mosum): fix the offending lines
     todo: ignore
->>>>>>> 38f2c058
   exclude:
    - lib/src/third_party/**
 
