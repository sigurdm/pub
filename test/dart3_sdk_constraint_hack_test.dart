// Copyright (c) 2020, the Dart project authors.  Please see the AUTHORS file
// for details. All rights reserved. Use of this source code is governed by a
// BSD-style license that can be found in the LICENSE file.

import 'package:test/test.dart';

import 'descriptor.dart' as d;
import 'test_pub.dart';

void main() {
  test('The bound of ">=2.11.0 <3.0.0" is not modified', () async {
    await d.dir(appPath, [
      d.pubspec({
        'name': 'myapp',
        'environment': {'sdk': '>=2.11.0 <3.0.0'}
      }),
    ]).create();

    await pubGet(
      error: contains(
        'Because myapp doesn\'t support null safety, version solving failed',
      ),
      environment: {'_PUB_TEST_SDK_VERSION': '3.5.0'},
    );
  });
  test('The bound of ">=2.12.0 <3.1.0" is not modified', () async {
    await d.dir(appPath, [
      d.pubspec({
        'name': 'myapp',
        'environment': {'sdk': '>=2.12.0 <3.1.0'}
      }),
    ]).create();

    await pubGet(
      error: contains(
        'Because myapp requires SDK version >=2.12.0 <3.1.0, version solving failed',
      ),
      environment: {'_PUB_TEST_SDK_VERSION': '3.5.0'},
    );
  });

  test('The bound of ">=2.11.0 <2.999.0" is not modified', () async {
    await d.dir(appPath, [
      d.pubspec({
        'name': 'myapp',
        'environment': {'sdk': '>=2.11.0 <2.999.0'}
      }),
    ]).create();

    await pubGet(
      error: contains(
        'Because myapp doesn\'t support null safety, version solving failed',
      ),
      environment: {'_PUB_TEST_SDK_VERSION': '3.5.0'},
    );
  });

  test('The bound of ">=2.11.0 <3.0.0-0.0" is not modified', () async {
    await d.dir(appPath, [
      d.pubspec({
        'name': 'myapp',
        'environment': {'sdk': '>=2.11.0 <3.0.0-0.0'}
      }),
    ]).create();

    await pubGet(
      error: contains(
        'Because myapp doesn\'t support null safety, version solving failed',
      ),
      environment: {'_PUB_TEST_SDK_VERSION': '3.5.0'},
    );
  });

  test('The bound of ">=2.12.0 <3.0.0" is modified', () async {
    await d.dir(appPath, [
      d.pubspec({
        'name': 'myapp',
        'environment': {'sdk': '>=2.12.0 <3.0.0'}
      }),
    ]).create();

    await pubGet(environment: {'_PUB_TEST_SDK_VERSION': '3.5.0'});
  });

  test('The bound of ">=2.12.0 <3.0.0-0" is modified', () async {
    // For the upper bound <3.0.0 is treated as <3.0.0-0, so they both have
    // the rewrite applied.
    await d.dir(appPath, [
      d.pubspec({
        'name': 'myapp',
        'environment': {'sdk': '>=2.12.0 <3.0.0-0'}
      }),
    ]).create();

    await pubGet(environment: {'_PUB_TEST_SDK_VERSION': '3.5.0'});
  });

  test('The bound of ">=3.0.0-dev <3.0.0" is not modified', () async {
    // When the lower bound is a dev release of 3.0.0 the upper bound is treated literally, and not
    //  converted to 3.0.0-0, therefore the rewrite to 4.0.0 doesn't happen.
    await d.dir(appPath, [
      d.pubspec({
        'name': 'myapp',
        'environment': {'sdk': '>=3.0.0-dev <3.0.0'}
      }),
    ]).create();

    await pubGet(
      environment: {'_PUB_TEST_SDK_VERSION': '3.5.0'},
      error: contains(
        'Because myapp requires SDK version >=3.0.0-dev <3.0.0, version solving failed.',
      ),
    );
  });

  test(
      'The bound of ">=2.12.0 <3.0.0" is not compatible with prereleases of dart 4',
      () async {
    await d.dir(appPath, [
      d.pubspec({
        'name': 'myapp',
        'environment': {'sdk': '>=2.12.0 <3.0.0'}
      }),
    ]).create();

    await pubGet(
      environment: {'_PUB_TEST_SDK_VERSION': '4.0.0-alpha'},
      error: contains(
        'Because myapp requires SDK version >=2.12.0 <4.0.0, version solving failed.',
      ),
    );
  });
<<<<<<< HEAD
=======

  test('When the constraint is not rewritten, a helpful hint is given',
      () async {
    await d.appDir(
      dependencies: {'foo': 'any'},
      pubspec: {
        'environment': {'sdk': '^2.12.0'}
      },
    ).create();
    final server = await servePackages();

    // foo is not null safe.
    server.serve(
      'foo',
      '1.0.0',
      pubspec: {
        'environment': {'sdk': '>=2.10.0 <3.0.0'}
      },
    );
    await pubGet(
      error: contains(
        'The lower bound of "sdk: \'>=2.10.0 <3.0.0\'" must be 2.12.0 or higher to enable null safety.'
        '\nFor details, see https://dart.dev/null-safety',
      ),
    );
  });

>>>>>>> 20f7daa9
  test('Rewrite only happens after Dart 3', () async {
    await d.dir(appPath, [
      d.pubspec({
        'name': 'myapp',
        'environment': {'sdk': '>=2.19.1 <3.0.0'}
      }),
    ]).create();

    await pubGet(
      error: contains(
        'Because myapp requires SDK version >=2.19.1 <3.0.0, version solving failed.',
      ),
      environment: {'_PUB_TEST_SDK_VERSION': '2.19.0'},
    );
  });
}<|MERGE_RESOLUTION|>--- conflicted
+++ resolved
@@ -130,8 +130,6 @@
       ),
     );
   });
-<<<<<<< HEAD
-=======
 
   test('When the constraint is not rewritten, a helpful hint is given',
       () async {
@@ -159,7 +157,6 @@
     );
   });
 
->>>>>>> 20f7daa9
   test('Rewrite only happens after Dart 3', () async {
     await d.dir(appPath, [
       d.pubspec({
