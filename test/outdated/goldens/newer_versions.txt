$ pub outdated --json
{
  "packages": [
    {
      "package": "builder",
      "current": {
        "version": "1.2.3"
      },
      "upgradable": {
        "version": "1.3.0"
      },
      "resolvable": {
        "version": "2.0.0"
      },
      "latest": {
        "version": "2.0.0"
      }
    },
    {
      "package": "dev_trans",
      "current": {
        "version": "1.0.0"
      },
      "upgradable": null,
      "resolvable": {
        "version": "1.0.0"
      },
      "latest": {
        "version": "2.0.0"
      }
    },
    {
      "package": "foo",
      "current": {
        "version": "1.2.3"
      },
      "upgradable": {
        "version": "1.3.0"
      },
      "resolvable": {
        "version": "2.0.0"
      },
      "latest": {
        "version": "3.0.0"
      }
    },
    {
      "package": "transitive",
      "current": {
        "version": "1.2.3"
      },
      "upgradable": {
        "version": "1.3.0"
      },
      "resolvable": {
        "version": "1.3.0"
      },
      "latest": {
        "version": "2.0.0"
      }
    },
    {
      "package": "transitive2",
      "current": null,
      "upgradable": null,
      "resolvable": {
        "version": "1.0.0"
      },
      "latest": {
        "version": "1.0.0"
      }
    },
    {
      "package": "transitive3",
      "current": null,
      "upgradable": null,
      "resolvable": {
        "version": "1.0.0"
      },
      "latest": {
        "version": "1.0.0"
      }
    }
  ]
}

$ pub outdated --no-color
Showing outdated packages.
[*] indicates versions that are not the latest available.

Package Name  Current  Upgradable  Resolvable  Latest  

direct dependencies
foo           *1.2.3   *1.3.0      *2.0.0      3.0.0   

dev_dependencies
builder       *1.2.3   *1.3.0      2.0.0       2.0.0   

transitive dependencies
transitive    *1.2.3   *1.3.0      *1.3.0      2.0.0   
transitive2   -        -           1.0.0       1.0.0   

transitive dev_dependencies
dev_trans     *1.0.0   -           *1.0.0      2.0.0   
transitive3   -        -           1.0.0       1.0.0   

3 upgradable dependencies are locked (in pubspec.lock) to older versions.
To update these dependencies, use `pub upgrade`.

3  dependencies are constrained to versions that are older than a resolvable version.
To update these dependencies, edit pubspec.yaml.

$ pub outdated --no-color --up-to-date
Showing outdated packages.
[*] indicates versions that are not the latest available.

Package Name   Current  Upgradable  Resolvable  Latest  

direct dependencies
bar            1.0.0    1.0.0       1.0.0       1.0.0   
foo            *1.2.3   *1.3.0      *2.0.0      3.0.0   
local_package  0.0.1    0.0.1       0.0.1       0.0.1   

dev_dependencies
builder        *1.2.3   *1.3.0      2.0.0       2.0.0   

transitive dependencies
transitive     *1.2.3   *1.3.0      *1.3.0      2.0.0   
transitive2    -        -           1.0.0       1.0.0   

transitive dev_dependencies
dev_trans      *1.0.0   -           *1.0.0      2.0.0   
transitive3    -        -           1.0.0       1.0.0   

3 upgradable dependencies are locked (in pubspec.lock) to older versions.
To update these dependencies, use `pub upgrade`.

3  dependencies are constrained to versions that are older than a resolvable version.
To update these dependencies, edit pubspec.yaml.

$ pub outdated --no-color --prereleases
Showing outdated packages.
[*] indicates versions that are not the latest available.

Package Name  Current  Upgradable  Resolvable  Latest       

direct dependencies
foo           *1.2.3   *1.3.0      *2.0.0      3.0.0        

dev_dependencies
builder       *1.2.3   *1.3.0      *2.0.0      3.0.0-alpha  

transitive dependencies
transitive    *1.2.3   *1.3.0      *1.3.0      2.0.0        
transitive2   -        -           1.0.0       1.0.0        

transitive dev_dependencies
dev_trans     *1.0.0   -           *1.0.0      2.0.0        
transitive3   -        -           1.0.0       1.0.0        

3 upgradable dependencies are locked (in pubspec.lock) to older versions.
To update these dependencies, use `pub upgrade`.

3  dependencies are constrained to versions that are older than a resolvable version.
To update these dependencies, edit pubspec.yaml.

$ pub outdated --no-color --no-dev-dependencies
Showing outdated packages.
[*] indicates versions that are not the latest available.

Package Name  Current  Upgradable  Resolvable  Latest  

direct dependencies
foo           *1.2.3   *1.3.0      3.0.0       3.0.0   

transitive dependencies
transitive    *1.2.3   2.0.0       2.0.0       2.0.0   

2 upgradable dependencies are locked (in pubspec.lock) to older versions.
To update these dependencies, use `pub upgrade`.

1 dependency is constrained to a version that is older than a resolvable version.
To update it, edit pubspec.yaml.

$ pub outdated --no-color --no-dependency-overrides
Showing outdated packages.
[*] indicates versions that are not the latest available.

Package Name  Current  Upgradable  Resolvable  Latest  

direct dependencies
foo           *1.2.3   *1.3.0      *2.0.0      3.0.0   

dev_dependencies
builder       *1.2.3   *1.3.0      2.0.0       2.0.0   

transitive dependencies
transitive    *1.2.3   *1.3.0      *1.3.0      2.0.0   
transitive2   -        -           1.0.0       1.0.0   

transitive dev_dependencies
dev_trans     *1.0.0   -           *1.0.0      2.0.0   
transitive3   -        -           1.0.0       1.0.0   

3 upgradable dependencies are locked (in pubspec.lock) to older versions.
To update these dependencies, use `pub upgrade`.

3  dependencies are constrained to versions that are older than a resolvable version.
To update these dependencies, edit pubspec.yaml.

$ pub outdated --no-color --mode=null-safety
Showing dependencies that are currently not opted in to null-safety.
[✗] indicates versions without null safety support.
[✓] indicates versions opting in to null safety.
[?] indicates that the package failed analysis.

Package Name   Current  Upgradable  Resolvable  Latest  

<<<<<<< HEAD
direct dependencies
=======
Dependencies   Current  Upgradable  Resolvable  Latest        
bar            ✗1.0.0   ✗1.0.0      ✗1.0.0      ✗1.0.0        
foo            ✗1.2.3   ✗1.3.0      ✗2.0.0      ✗3.0.0        
local_package  ✗0.0.1   ✗0.0.1      ✗0.0.1      ✗0.0.1        

dev_dependencies
builder        ✗1.2.3   ✗1.3.0      ✗2.0.0      ✗3.0.0-alpha  

transitive dependencies
transitive     ✗1.2.3   ✗1.3.0      ✗1.3.0      ✗2.0.0        
transitive2    -        -           ✗1.0.0      ✗1.0.0        

transitive dev_dependencies
dev_trans      ✗1.0.0   -           ✗1.0.0      ✗2.0.0        
transitive3    -        -           ✗1.0.0      ✗1.0.0        

3 upgradable dependencies are locked (in pubspec.lock) to older versions.
To update these dependencies, use `pub upgrade`.

3  dependencies are constrained to versions that are older than a resolvable version.
To update these dependencies, edit pubspec.yaml.

$ pub outdated --no-color --mode=null-safety --no-prereleases
Running in 'null safety' mode.
Showing packages where the current version doesn't fully support null safety.

Dependencies   Current  Upgradable  Resolvable  Latest  
>>>>>>> 332ea049
bar            ✗1.0.0   ✗1.0.0      ✗1.0.0      ✗1.0.0  
foo            ✗1.2.3   ✗1.3.0      ✗2.0.0      ✗3.0.0  
local_package  ✗0.0.1   ✗0.0.1      ✗0.0.1      ✗0.0.1  

dev_dependencies
builder        ✗1.2.3   ✗1.3.0      ✗2.0.0      ✗2.0.0  

transitive dependencies
transitive     ✗1.2.3   ✗1.3.0      ✗1.3.0      ✗2.0.0  
transitive2    -        -           ✗1.0.0      ✗1.0.0  

transitive dev_dependencies
dev_trans      ✗1.0.0   -           ✗1.0.0      ✗2.0.0  
transitive3    -        -           ✗1.0.0      ✗1.0.0  

3 upgradable dependencies are locked (in pubspec.lock) to older versions.
To update these dependencies, use `pub upgrade`.

3  dependencies are constrained to versions that are older than a resolvable version.
To update these dependencies, edit pubspec.yaml.

$ pub outdated --json --mode=null-safety
{
  "packages": [
    {
      "package": "bar",
      "current": {
        "version": "1.0.0",
        "nullSafety": false
      },
      "upgradable": {
        "version": "1.0.0",
        "nullSafety": false
      },
      "resolvable": {
        "version": "1.0.0",
        "nullSafety": false
      },
      "latest": {
        "version": "1.0.0",
        "nullSafety": false
      }
    },
    {
      "package": "builder",
      "current": {
        "version": "1.2.3",
        "nullSafety": false
      },
      "upgradable": {
        "version": "1.3.0",
        "nullSafety": false
      },
      "resolvable": {
        "version": "2.0.0",
        "nullSafety": false
      },
      "latest": {
        "version": "3.0.0-alpha",
        "nullSafety": false
      }
    },
    {
      "package": "dev_trans",
      "current": {
        "version": "1.0.0",
        "nullSafety": false
      },
      "upgradable": null,
      "resolvable": {
        "version": "1.0.0",
        "nullSafety": false
      },
      "latest": {
        "version": "2.0.0",
        "nullSafety": false
      }
    },
    {
      "package": "foo",
      "current": {
        "version": "1.2.3",
        "nullSafety": false
      },
      "upgradable": {
        "version": "1.3.0",
        "nullSafety": false
      },
      "resolvable": {
        "version": "2.0.0",
        "nullSafety": false
      },
      "latest": {
        "version": "3.0.0",
        "nullSafety": false
      }
    },
    {
      "package": "local_package",
      "current": {
        "version": "0.0.1",
        "nullSafety": false
      },
      "upgradable": {
        "version": "0.0.1",
        "nullSafety": false
      },
      "resolvable": {
        "version": "0.0.1",
        "nullSafety": false
      },
      "latest": {
        "version": "0.0.1",
        "nullSafety": false
      }
    },
    {
      "package": "transitive",
      "current": {
        "version": "1.2.3",
        "nullSafety": false
      },
      "upgradable": {
        "version": "1.3.0",
        "nullSafety": false
      },
      "resolvable": {
        "version": "1.3.0",
        "nullSafety": false
      },
      "latest": {
        "version": "2.0.0",
        "nullSafety": false
      }
    },
    {
      "package": "transitive2",
      "current": null,
      "upgradable": null,
      "resolvable": {
        "version": "1.0.0",
        "nullSafety": false
      },
      "latest": {
        "version": "1.0.0",
        "nullSafety": false
      }
    },
    {
      "package": "transitive3",
      "current": null,
      "upgradable": null,
      "resolvable": {
        "version": "1.0.0",
        "nullSafety": false
      },
      "latest": {
        "version": "1.0.0",
        "nullSafety": false
      }
    }
  ]
}

$ pub outdated --json --no-dev-dependencies
{
  "packages": [
    {
      "package": "foo",
      "current": {
        "version": "1.2.3"
      },
      "upgradable": {
        "version": "1.3.0"
      },
      "resolvable": {
        "version": "3.0.0"
      },
      "latest": {
        "version": "3.0.0"
      }
    },
    {
      "package": "transitive",
      "current": {
        "version": "1.2.3"
      },
      "upgradable": {
        "version": "2.0.0"
      },
      "resolvable": {
        "version": "2.0.0"
      },
      "latest": {
        "version": "2.0.0"
      }
    }
  ]
}
<|MERGE_RESOLUTION|>--- conflicted
+++ resolved
@@ -212,14 +212,10 @@
 Showing dependencies that are currently not opted in to null-safety.
 [✗] indicates versions without null safety support.
 [✓] indicates versions opting in to null safety.
-[?] indicates that the package failed analysis.
-
-Package Name   Current  Upgradable  Resolvable  Latest  
-
-<<<<<<< HEAD
-direct dependencies
-=======
-Dependencies   Current  Upgradable  Resolvable  Latest        
+
+Package Name   Current  Upgradable  Resolvable  Latest        
+
+direct dependencies
 bar            ✗1.0.0   ✗1.0.0      ✗1.0.0      ✗1.0.0        
 foo            ✗1.2.3   ✗1.3.0      ✗2.0.0      ✗3.0.0        
 local_package  ✗0.0.1   ✗0.0.1      ✗0.0.1      ✗0.0.1        
@@ -242,11 +238,13 @@
 To update these dependencies, edit pubspec.yaml.
 
 $ pub outdated --no-color --mode=null-safety --no-prereleases
-Running in 'null safety' mode.
-Showing packages where the current version doesn't fully support null safety.
-
-Dependencies   Current  Upgradable  Resolvable  Latest  
->>>>>>> 332ea049
+Showing dependencies that are currently not opted in to null-safety.
+[✗] indicates versions without null safety support.
+[✓] indicates versions opting in to null safety.
+
+Package Name   Current  Upgradable  Resolvable  Latest  
+
+direct dependencies
 bar            ✗1.0.0   ✗1.0.0      ✗1.0.0      ✗1.0.0  
 foo            ✗1.2.3   ✗1.3.0      ✗2.0.0      ✗3.0.0  
 local_package  ✗0.0.1   ✗0.0.1      ✗0.0.1      ✗0.0.1  
