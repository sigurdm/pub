// Copyright (c) 2020, the Dart project authors.  Please see the AUTHORS file
// for details. All rights reserved. Use of this source code is governed by a
// BSD-style license that can be found in the LICENSE file.

import 'package:pub/src/validator.dart';
import 'package:pub/src/validator/relative_version_numbering.dart';
import 'package:test/test.dart';

import '../descriptor.dart' as d;
import '../test_pub.dart';
import 'utils.dart';

Validator validator() => RelativeVersionNumberingValidator();

Future<void> setup({required String sdkConstraint}) async {
  await d.validPackage().create();
  await d.dir(appPath, [
    d.pubspec({
      'name': 'test_pkg',
      'version': '1.0.0',
      'environment': {'sdk': sdkConstraint},
    }),
  ]).create();

  await pubGet(environment: {'_PUB_TEST_SDK_VERSION': '2.12.0'});
}

void main() {
  test('Hints about not publishing latest', () async {
    final server = await servePackages();
    server.serve(
      'test_pkg',
      '2.0.2',
    );
    await d.validPackage().create();

    await expectValidationHint('''
The latest published version is 2.0.2.
  Your version 1.0.0 is earlier than that.
''');
  });

  test('Hints incrementing more than needed', () async {
    final server = await servePackages();
    server.serve(
      'test_pkg',
      '1.0.2',
    );

    const notIncrementalHintText = '''
* The previous version is 1.0.2.
  
  It seems you are not publishing an incremental update.
  
  Consider one of:
  * 2.0.0 for a breaking release.
  * 1.1.0 for a minor release.
  * 1.0.3 for a patch release.
''';

    await d.validPackage(version: '1.0.4').create();
    await expectValidationHint(notIncrementalHintText);
    await d.validPackage(version: '1.3.0').create();
    await expectValidationHint(notIncrementalHintText);
    await d.validPackage(version: '1.1.1').create();
    await expectValidationHint(notIncrementalHintText);
  });

  test('Hints incrementing more than needed after a prerelease', () async {
    final server = await servePackages();
    server.serve(
      'test_pkg',
      '1.0.2-pre',
    );

    const notIncrementalHintText = '''
* The previous version is 1.0.2-pre.
  
  It seems you are not publishing an incremental update.
  
  Consider one of:
  * 2.0.0 for a breaking release.
  * 1.1.0 for a minor release.
  * 1.0.2 for a patch release.
''';

    await d.validPackage(version: '1.0.4').create();
    await expectValidationHint(notIncrementalHintText);
    await d.validPackage(version: '1.3.0').create();
    await expectValidationHint(notIncrementalHintText);
    await d.validPackage(version: '1.1.1').create();
    await expectValidationHint(notIncrementalHintText);
  });

  test('Hints incrementing more than after pre 1.0', () async {
    final server = await servePackages();
    server.serve(
      'test_pkg',
      '0.0.1',
    );

    const notIncrementalHintText = '''
* The previous version is 0.0.1.
  
  It seems you are not publishing an incremental update.
  
  Consider one of:
  * 1.0.0 for a first major release.
  * 0.1.0 for a breaking release.
  * 0.0.2 for a minor release.
''';

    await d.validPackage(version: '0.0.3').create();
    await expectValidationHint(notIncrementalHintText);
    await d.validPackage(version: '0.1.1').create();
    await expectValidationHint(notIncrementalHintText);
    await d.validPackage(version: '1.0.1').create();
    await expectValidationHint(notIncrementalHintText);
  });

  test('Releasing a prerelease of incremental version causes no hint',
      () async {
    final server = await servePackages();
    server.serve(
      'test_pkg',
      '1.0.0',
    );
    await d.validPackage(version: '1.0.1-dev').create();
    await expectValidation();
    await d.validPackage(version: '1.1.0-dev').create();
    await expectValidation();
    await d.validPackage(version: '2.0.0-dev').create();
    await expectValidation();
  });

  test('Releasing the prereleased version causes no hint', () async {
    final server = await servePackages();
    server.serve(
      'test_pkg',
      '1.0.0-dev',
    );
    await d.validPackage().create();
    await expectValidation();
  });

  group('should consider a package valid if it', () {
<<<<<<< HEAD
    test('is not opting in to null-safety with previous non-null-safe version',
        () async {
      final server = await servePackages();
      server.serve(
        'test_pkg',
        '0.0.1',
        pubspec: {
          'environment': {'sdk': '>=2.9.0<3.0.0'}
        },
      );

      await setup(sdkConstraint: '>=2.9.0 <3.0.0');
      await expectValidationDeprecated(validator);
    });

    test(
        'is not opting in to null-safety with previous non-null-safe version. '
        'Even with a later null-safe version', () async {
      await servePackages()
        ..serve(
          'test_pkg',
          '0.0.1',
          pubspec: {
            'environment': {'sdk': '>=2.9.0<3.0.0'}
          },
        )
        ..serve(
          'test_pkg',
          '2.0.0',
          pubspec: {
            'environment': {'sdk': '>=2.12.0<3.0.0'}
          },
        );

      await setup(sdkConstraint: '>=2.9.0 <3.0.0');
      await expectValidationDeprecated(
        validator,
        hints: [
          // Nothing about null-safety
          '''
The latest published version is 2.0.0.
Your version 1.0.0 is earlier than that.'''
        ],
      );
    });

=======
>>>>>>> c795dcd8
    test('is opting in to null-safety with previous null-safe version',
        () async {
      final server = await servePackages();
      server.serve(
        'test_pkg',
        '0.0.1',
        pubspec: {
          'environment': {'sdk': '>=2.12.0<3.0.0'}
        },
      );

      await setup(sdkConstraint: '>=2.12.0 <3.0.0');
      await expectValidationDeprecated(validator);
    });

    test(
        'is opting in to null-safety using a pre-release of 2.12.0 '
        'with previous null-safe version', () async {
      final server = await servePackages();
      server.serve(
        'test_pkg',
        '0.0.1',
        pubspec: {
          'environment': {'sdk': '>=2.12.0<3.0.0'}
        },
      );

      await setup(sdkConstraint: '>=2.12.0-dev <3.0.0');
      await expectValidationDeprecated(validator);
    });

    test(
        'is opting in to null-safety with previous null-safe version. '
        'Even with a later non-null-safe version', () async {
      await servePackages()
        ..serve(
          'test_pkg',
          '0.0.1',
          pubspec: {
            'environment': {'sdk': '>=2.12.0<3.0.0'}
          },
        )
        ..serve(
          'test_pkg',
          '2.0.1',
          pubspec: {
            'environment': {'sdk': '>=2.9.0<3.0.0'}
          },
        );

      await setup(sdkConstraint: '>=2.12.0 <3.0.0');
      await expectValidationDeprecated(
        validator,
        hints: [
          // Nothing about null-safety
          '''
The latest published version is 2.0.1.
Your version 1.0.0 is earlier than that.'''
        ],
      );
    });

    test('is opting in to null-safety with no existing versions', () async {
      await setup(sdkConstraint: '>=2.12.0 <3.0.0');
      await servePackages();
      await expectValidationDeprecated(validator);
    });

    test(
        'opts in to null-safety, with previous stable version not-null-safe. '
        'With an in-between non-null-safe prerelease', () async {
      await servePackages()
        ..serve(
          'test_pkg',
          '0.0.1',
          pubspec: {
            'environment': {'sdk': '>=2.9.0<3.0.0'}
          },
        )
        ..serve(
          'test_pkg',
          '0.0.2-dev',
          pubspec: {
            'environment': {'sdk': '>=2.12.0<3.0.0'}
          },
        );

      await setup(sdkConstraint: '>=2.12.0 <3.0.0');
      await expectValidationDeprecated(validator);
    });
  });

  group('should warn if ', () {
    test('opts in to null-safety, with previous version not-null-safe',
        () async {
      final server = await servePackages();
      server.serve(
        'test_pkg',
        '0.0.1',
        pubspec: {
          'environment': {'sdk': '>=2.9.0<3.0.0'}
        },
      );

      await setup(sdkConstraint: '>=2.12.0 <3.0.0');
      await expectValidationDeprecated(
        validator,
        hints: [
          '''
You're about to publish a package that opts into null safety.
The previous version (0.0.1) isn't opted in.
See https://dart.dev/null-safety/migration-guide for best practices.'''
        ],
      );
    });

    test(
<<<<<<< HEAD
        'is not opting in to null-safety with no existing stable versions. '
        'With a previous in-between null-safe prerelease', () async {
      await setup(sdkConstraint: '>=2.9.0 <3.0.0');
      final server = await servePackages();
      server.serve(
        'test_pkg',
        '0.0.2-dev',
        pubspec: {
          'environment': {'sdk': '>=2.12.0<3.0.0'}
        },
      );

      await expectValidationDeprecated(
        validator,
        hints: [
          '''
You're about to publish a package that doesn't opt into null safety,
but the previous version (0.0.2-dev) was opted in.
This change is likely to be backwards incompatible.
See https://dart.dev/tools/pub/versioning#semantic-versions for information about versioning.'''
        ],
      );
    });
    test(
        'is not opting in to null-safety with previous non-null-safe stable version. '
        'With an in-between null-safe prerelease', () async {
      await servePackages()
        ..serve(
          'test_pkg',
          '0.0.1',
          pubspec: {
            'environment': {'sdk': '>=2.9.0<3.0.0'}
          },
        )
        ..serve(
          'test_pkg',
          '0.0.2-dev',
          pubspec: {
            'environment': {'sdk': '>=2.12.0<3.0.0'}
          },
        );

      await setup(sdkConstraint: '>=2.9.0 <3.0.0');
      await expectValidationDeprecated(
        validator,
        hints: [
          '''
You're about to publish a package that doesn't opt into null safety,
but the previous version (0.0.2-dev) was opted in.
This change is likely to be backwards incompatible.
See https://dart.dev/tools/pub/versioning#semantic-versions for information about versioning.'''
        ],
      );
    });

    test(
=======
>>>>>>> c795dcd8
        'opts in to null-safety, with previous version not-null-safe. '
        'Even with a later null-safe version', () async {
      await servePackages()
        ..serve(
          'test_pkg',
          '0.0.1',
          pubspec: {
            'environment': {'sdk': '>=2.9.0<3.0.0'}
          },
        )
        ..serve(
          'test_pkg',
          '2.0.0',
          pubspec: {
            'environment': {'sdk': '>=2.12.0<3.0.0'}
          },
        );

      await setup(sdkConstraint: '>=2.12.0 <3.0.0');
      await expectValidationDeprecated(
        validator,
        hints: [
          '''
The latest published version is 2.0.0.
Your version 1.0.0 is earlier than that.''',
          '''
You're about to publish a package that opts into null safety.
The previous version (0.0.1) isn't opted in.
See https://dart.dev/null-safety/migration-guide for best practices.'''
        ],
      );
    });

<<<<<<< HEAD
    test('is not opting in to null-safety with previous null-safe version',
        () async {
      final server = await servePackages();
      server.serve(
        'test_pkg',
        '0.0.1',
        pubspec: {
          'environment': {'sdk': '>=2.12.0<3.0.0'}
        },
      );

      await setup(sdkConstraint: '>=2.9.0 <3.0.0');
      await expectValidationDeprecated(
        validator,
        hints: [
          '''
You're about to publish a package that doesn't opt into null safety,
but the previous version (0.0.1) was opted in.
This change is likely to be backwards incompatible.
See https://dart.dev/tools/pub/versioning#semantic-versions for information about versioning.'''
        ],
      );
    });

    test(
        'is not opting in to null-safety with previous null-safe version. '
        'Even with a later non-null-safe version', () async {
      await servePackages()
        ..serve(
          'test_pkg',
          '0.0.1',
          pubspec: {
            'environment': {'sdk': '>=2.12.0<3.0.0'}
          },
        )
        ..serve(
          'test_pkg',
          '2.0.0',
          pubspec: {
            'environment': {'sdk': '>=2.9.0<3.0.0'}
          },
        );

      await setup(sdkConstraint: '>=2.9.0 <3.0.0');
      await expectValidationDeprecated(
        validator,
        hints: [
          '''
The latest published version is 2.0.0.
Your version 1.0.0 is earlier than that.''',
          '''
You're about to publish a package that doesn't opt into null safety,
but the previous version (0.0.1) was opted in.
This change is likely to be backwards incompatible.
See https://dart.dev/tools/pub/versioning#semantic-versions for information about versioning.'''
        ],
      );
    });

=======
>>>>>>> c795dcd8
    test(
        'is opting in to null-safety with previous null-safe stable version. '
        'with an in-between non-null-safe prerelease', () async {
      await servePackages()
        ..serve(
          'test_pkg',
          '0.0.1',
          pubspec: {
            'environment': {'sdk': '>=2.12.0<3.0.0'}
          },
        )
        ..serve(
          'test_pkg',
          '0.0.2-dev',
          pubspec: {
            'environment': {'sdk': '>=2.9.0<3.0.0'}
          },
        );

      await setup(sdkConstraint: '>=2.12.0 <3.0.0');
      await expectValidationDeprecated(
        validator,
        hints: [
          '''
You're about to publish a package that opts into null safety.
The previous version (0.0.2-dev) isn't opted in.
See https://dart.dev/null-safety/migration-guide for best practices.'''
        ],
      );
    });

    test(
        'is opting in to null-safety with no existing stable versions. '
        'With a previous non-null-safe prerelease', () async {
      await setup(sdkConstraint: '>=2.12.0 <3.0.0');
      final server = await servePackages();
      server.serve(
        'test_pkg',
        '0.0.2-dev',
        pubspec: {
          'environment': {'sdk': '>=2.9.0<3.0.0'}
        },
      );
      await expectValidationDeprecated(
        validator,
        hints: [
          '''
You're about to publish a package that opts into null safety.
The previous version (0.0.2-dev) isn't opted in.
See https://dart.dev/null-safety/migration-guide for best practices.'''
        ],
      );
    });
  });
}<|MERGE_RESOLUTION|>--- conflicted
+++ resolved
@@ -144,55 +144,6 @@
   });
 
   group('should consider a package valid if it', () {
-<<<<<<< HEAD
-    test('is not opting in to null-safety with previous non-null-safe version',
-        () async {
-      final server = await servePackages();
-      server.serve(
-        'test_pkg',
-        '0.0.1',
-        pubspec: {
-          'environment': {'sdk': '>=2.9.0<3.0.0'}
-        },
-      );
-
-      await setup(sdkConstraint: '>=2.9.0 <3.0.0');
-      await expectValidationDeprecated(validator);
-    });
-
-    test(
-        'is not opting in to null-safety with previous non-null-safe version. '
-        'Even with a later null-safe version', () async {
-      await servePackages()
-        ..serve(
-          'test_pkg',
-          '0.0.1',
-          pubspec: {
-            'environment': {'sdk': '>=2.9.0<3.0.0'}
-          },
-        )
-        ..serve(
-          'test_pkg',
-          '2.0.0',
-          pubspec: {
-            'environment': {'sdk': '>=2.12.0<3.0.0'}
-          },
-        );
-
-      await setup(sdkConstraint: '>=2.9.0 <3.0.0');
-      await expectValidationDeprecated(
-        validator,
-        hints: [
-          // Nothing about null-safety
-          '''
-The latest published version is 2.0.0.
-Your version 1.0.0 is earlier than that.'''
-        ],
-      );
-    });
-
-=======
->>>>>>> c795dcd8
     test('is opting in to null-safety with previous null-safe version',
         () async {
       final server = await servePackages();
@@ -310,65 +261,6 @@
     });
 
     test(
-<<<<<<< HEAD
-        'is not opting in to null-safety with no existing stable versions. '
-        'With a previous in-between null-safe prerelease', () async {
-      await setup(sdkConstraint: '>=2.9.0 <3.0.0');
-      final server = await servePackages();
-      server.serve(
-        'test_pkg',
-        '0.0.2-dev',
-        pubspec: {
-          'environment': {'sdk': '>=2.12.0<3.0.0'}
-        },
-      );
-
-      await expectValidationDeprecated(
-        validator,
-        hints: [
-          '''
-You're about to publish a package that doesn't opt into null safety,
-but the previous version (0.0.2-dev) was opted in.
-This change is likely to be backwards incompatible.
-See https://dart.dev/tools/pub/versioning#semantic-versions for information about versioning.'''
-        ],
-      );
-    });
-    test(
-        'is not opting in to null-safety with previous non-null-safe stable version. '
-        'With an in-between null-safe prerelease', () async {
-      await servePackages()
-        ..serve(
-          'test_pkg',
-          '0.0.1',
-          pubspec: {
-            'environment': {'sdk': '>=2.9.0<3.0.0'}
-          },
-        )
-        ..serve(
-          'test_pkg',
-          '0.0.2-dev',
-          pubspec: {
-            'environment': {'sdk': '>=2.12.0<3.0.0'}
-          },
-        );
-
-      await setup(sdkConstraint: '>=2.9.0 <3.0.0');
-      await expectValidationDeprecated(
-        validator,
-        hints: [
-          '''
-You're about to publish a package that doesn't opt into null safety,
-but the previous version (0.0.2-dev) was opted in.
-This change is likely to be backwards incompatible.
-See https://dart.dev/tools/pub/versioning#semantic-versions for information about versioning.'''
-        ],
-      );
-    });
-
-    test(
-=======
->>>>>>> c795dcd8
         'opts in to null-safety, with previous version not-null-safe. '
         'Even with a later null-safe version', () async {
       await servePackages()
@@ -402,68 +294,6 @@
       );
     });
 
-<<<<<<< HEAD
-    test('is not opting in to null-safety with previous null-safe version',
-        () async {
-      final server = await servePackages();
-      server.serve(
-        'test_pkg',
-        '0.0.1',
-        pubspec: {
-          'environment': {'sdk': '>=2.12.0<3.0.0'}
-        },
-      );
-
-      await setup(sdkConstraint: '>=2.9.0 <3.0.0');
-      await expectValidationDeprecated(
-        validator,
-        hints: [
-          '''
-You're about to publish a package that doesn't opt into null safety,
-but the previous version (0.0.1) was opted in.
-This change is likely to be backwards incompatible.
-See https://dart.dev/tools/pub/versioning#semantic-versions for information about versioning.'''
-        ],
-      );
-    });
-
-    test(
-        'is not opting in to null-safety with previous null-safe version. '
-        'Even with a later non-null-safe version', () async {
-      await servePackages()
-        ..serve(
-          'test_pkg',
-          '0.0.1',
-          pubspec: {
-            'environment': {'sdk': '>=2.12.0<3.0.0'}
-          },
-        )
-        ..serve(
-          'test_pkg',
-          '2.0.0',
-          pubspec: {
-            'environment': {'sdk': '>=2.9.0<3.0.0'}
-          },
-        );
-
-      await setup(sdkConstraint: '>=2.9.0 <3.0.0');
-      await expectValidationDeprecated(
-        validator,
-        hints: [
-          '''
-The latest published version is 2.0.0.
-Your version 1.0.0 is earlier than that.''',
-          '''
-You're about to publish a package that doesn't opt into null safety,
-but the previous version (0.0.1) was opted in.
-This change is likely to be backwards incompatible.
-See https://dart.dev/tools/pub/versioning#semantic-versions for information about versioning.'''
-        ],
-      );
-    });
-
-=======
->>>>>>> c795dcd8
     test(
         'is opting in to null-safety with previous null-safe stable version. '
         'with an in-between non-null-safe prerelease', () async {
