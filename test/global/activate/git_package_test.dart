// Copyright (c) 2014, the Dart project authors.  Please see the AUTHORS file
// for details. All rights reserved. Use of this source code is governed by a
// BSD-style license that can be found in the LICENSE file.

<<<<<<< HEAD
import 'package:path/path.dart';
=======
import 'package:path/path.dart' as p;
>>>>>>> 7a6ea396
import 'package:test/test.dart';

import '../../descriptor.dart' as d;
import '../../test_pub.dart';

void main() {
  test('activates a package from a Git repo', () async {
    ensureGit();

    await d.git('foo.git', [
      d.libPubspec('foo', '1.0.0'),
      d.dir('bin', [d.file('foo.dart', "main() => print('ok');")])
    ]).create();

    await runPub(
        args: ['global', 'activate', '-sgit', '../foo.git'],
        output: allOf(
            startsWith('Resolving dependencies...\n'
                '+ foo 1.0.0 from git ..${separator}foo.git at '),
            // Specific revision number goes here.
            endsWith('Building package executables...\n'
                'Built foo:foo.\n'
                'Activated foo 1.0.0 from Git repository "..${separator}foo.git".')));
  });

  test('activates a package from a Git repo with path and ref', () async {
    ensureGit();

    await d.git('foo.git', [
      d.libPubspec('foo', '0.0.0'),
      d.dir('bin', [d.file('foo.dart', "main() => print('0');")]),
      d.dir(
        'sub',
        [
          d.libPubspec('foo', '1.0.0'),
          d.dir('bin', [d.file('foo.dart', "main() => print('1');")])
        ],
      ),
    ]).create();
    await d.git('foo.git', [
      d.dir(
        'sub',
        [
          d.libPubspec('foo', '2.0.0'),
          d.dir('bin', [d.file('foo.dart', "main() => print('2');")])
        ],
      ),
    ]).commit();
    await d.git('foo.git', [
      d.dir(
        'sub',
        [
          d.libPubspec('foo', '3.0.0'),
          d.dir('bin', [d.file('foo.dart', "main() => print('3');")])
        ],
      ),
    ]).commit();

    await runPub(
      args: [
        'global',
        'activate',
        '-sgit',
        '../foo.git',
        '--git-ref=HEAD~',
        '--git-path=sub/',
      ],
      output: allOf(
        startsWith('Resolving dependencies...\n'
            '+ foo 2.0.0 from git ../foo.git at'),
        // Specific revision number goes here.
        contains('in sub'),
        endsWith('Building package executables...\n'
            'Built foo:foo.\n'
            'Activated foo 2.0.0 from Git repository "..${p.separator}foo.git".'),
      ),
    );
    await runPub(
      args: [
        'global',
        'run',
        'foo',
      ],
      output: contains('2'),
    );
  });
}<|MERGE_RESOLUTION|>--- conflicted
+++ resolved
@@ -2,11 +2,7 @@
 // for details. All rights reserved. Use of this source code is governed by a
 // BSD-style license that can be found in the LICENSE file.
 
-<<<<<<< HEAD
-import 'package:path/path.dart';
-=======
 import 'package:path/path.dart' as p;
->>>>>>> 7a6ea396
 import 'package:test/test.dart';
 
 import '../../descriptor.dart' as d;
@@ -25,11 +21,11 @@
         args: ['global', 'activate', '-sgit', '../foo.git'],
         output: allOf(
             startsWith('Resolving dependencies...\n'
-                '+ foo 1.0.0 from git ..${separator}foo.git at '),
+                '+ foo 1.0.0 from git ..${p.separator}foo.git at '),
             // Specific revision number goes here.
             endsWith('Building package executables...\n'
                 'Built foo:foo.\n'
-                'Activated foo 1.0.0 from Git repository "..${separator}foo.git".')));
+                'Activated foo 1.0.0 from Git repository "..${p.separator}foo.git".')));
   });
 
   test('activates a package from a Git repo with path and ref', () async {
