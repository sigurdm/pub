// Copyright (c) 2013, the Dart project authors.  Please see the AUTHORS file
// for details. All rights reserved. Use of this source code is governed by a
// BSD-style license that can be found in the LICENSE file.

/// Test infrastructure for testing pub.
///
/// Unlike typical unit tests, most pub tests are integration tests that stage
/// some stuff on the file system, run pub, and then validate the results. This
/// library provides an API to build tests like that.
import 'dart:convert';
import 'dart:core';
import 'dart:io';
import 'dart:isolate';
import 'dart:math';

import 'package:async/async.dart';
import 'package:http/testing.dart';
import 'package:path/path.dart' as p;
import 'package:pub/src/entrypoint.dart';
import 'package:pub/src/exit_codes.dart' as exit_codes;
// TODO(rnystrom): Using "gitlib" as the prefix here is ugly, but "git" collides
// with the git descriptor method. Maybe we should try to clean up the top level
// scope a bit?
import 'package:pub/src/git.dart' as gitlib;
import 'package:pub/src/http.dart';
import 'package:pub/src/io.dart';
import 'package:pub/src/lock_file.dart';
import 'package:pub/src/log.dart' as log;
import 'package:pub/src/source_registry.dart';
import 'package:pub/src/system_cache.dart';
import 'package:pub/src/utils.dart';
import 'package:pub/src/validator.dart';
import 'package:pub_semver/pub_semver.dart';
import 'package:test/test.dart' hide fail;
import 'package:test/test.dart' as test show fail;
import 'package:test_process/test_process.dart';

import 'descriptor.dart' as d;
import 'descriptor_server.dart';
import 'package_server.dart';

export 'descriptor_server.dart';
export 'package_server.dart';

/// A [Matcher] that matches JavaScript generated by dart2js with minification
/// enabled.
Matcher isMinifiedDart2JSOutput =
    isNot(contains('// The code supports the following hooks'));

/// A [Matcher] that matches JavaScript generated by dart2js with minification
/// disabled.
Matcher isUnminifiedDart2JSOutput =
    contains('// The code supports the following hooks');

/// Converts [value] into a YAML string.
String yaml(value) => jsonEncode(value);

/// The path of the package cache directory used for tests, relative to the
/// sandbox directory.
const String cachePath = 'cache';

/// The path of the config directory used for tests, relative to the
/// sandbox directory.
const String configPath = '.config';

/// The path of the mock app directory used for tests, relative to the sandbox
/// directory.
const String appPath = 'myapp';

/// The path of the ".dart_tool/package_config.json" file in the mock app used
/// for tests, relative to the sandbox directory.
String packageConfigFilePath =
    p.join(appPath, '.dart_tool', 'package_config.json');

/// The entry from the `.dart_tool/package_config.json` file for [packageName].
Map<String, dynamic> packageSpec(String packageName) => json
    .decode(File(d.path(packageConfigFilePath)).readAsStringSync())['packages']
    .firstWhere((e) => e['name'] == packageName,
        orElse: () => null) as Map<String, dynamic>;

/// The suffix appended to a built snapshot.
final versionSuffix = testVersion;

/// Enum identifying a pub command that can be run with a well-defined success
/// output.
class RunCommand {
  static final add = RunCommand(
      'add', RegExp(r'Got dependencies!|Changed \d+ dependenc(y|ies)!'));
  static final get = RunCommand(
      'get', RegExp(r'Got dependencies!|Changed \d+ dependenc(y|ies)!'));
  static final upgrade = RunCommand('upgrade', RegExp(r'''
(No dependencies changed\.|Changed \d+ dependenc(y|ies)!)($|
\d+ packages? (has|have) newer versions incompatible with dependency constraints.
Try `dart pub outdated` for more information.$)'''));
  static final downgrade = RunCommand('downgrade',
      RegExp(r'(No dependencies changed\.|Changed \d+ dependenc(y|ies)!)$'));
  static final remove = RunCommand(
      'remove', RegExp(r'Got dependencies!|Changed \d+ dependenc(y|ies)!'));

  final String name;
  final RegExp success;
  RunCommand(this.name, this.success);
}

/// Runs the tests defined within [callback] using both pub get and pub upgrade.
///
/// Many tests validate behavior that is the same between pub get and
/// upgrade have the same behavior. Instead of duplicating those tests, this
/// takes a callback that defines get/upgrade agnostic tests and runs them
/// with both commands.
void forBothPubGetAndUpgrade(void Function(RunCommand) callback) {
  group(RunCommand.get.name, () => callback(RunCommand.get));
  group(RunCommand.upgrade.name, () => callback(RunCommand.upgrade));
}

/// Invokes the pub [command] and validates that it completes in an expected
/// way.
///
/// By default, this validates that the command completes successfully and
/// understands the normal output of a successful pub command. If [warning] is
/// given, it expects the command to complete successfully *and* print [warning]
/// to stderr. If [error] is given, it expects the command to *only* print
/// [error] to stderr. [output], [error], [silent], and [warning] may be
/// strings, [RegExp]s, or [Matcher]s.
///
/// If [exitCode] is given, expects the command to exit with that code.
// TODO(rnystrom): Clean up other tests to call this when possible.
Future<void> pubCommand(
  RunCommand command, {
  Iterable<String>? args,
  Object? output,
  Object? error,
  Object? silent,
  Object? warning,
  int? exitCode,
  Map<String, String?>? environment,
  String? workingDirectory,
  includeParentEnvironment = true,
}) async {
  if (error != null && warning != null) {
    throw ArgumentError("Cannot pass both 'error' and 'warning'.");
  }

  var allArgs = [command.name];
  if (args != null) allArgs.addAll(args);

  output ??= command.success;

  if (error != null && exitCode == null) exitCode = 1;

  // No success output on an error.
  if (error != null) output = null;
  if (warning != null) error = warning;

  await runPub(
      args: allArgs,
      output: output,
      error: error,
      silent: silent,
      exitCode: exitCode,
      environment: environment,
      workingDirectory: workingDirectory,
      includeParentEnvironment: includeParentEnvironment);
}

Future<void> pubAdd({
  Iterable<String>? args,
  Object? output,
  Object? error,
  Object? warning,
  int? exitCode,
  Map<String, String>? environment,
  String? workingDirectory,
}) async =>
    await pubCommand(
      RunCommand.add,
      args: args,
      output: output,
      error: error,
      warning: warning,
      exitCode: exitCode,
      environment: environment,
      workingDirectory: workingDirectory,
    );

Future<void> pubGet({
  Iterable<String>? args,
  Object? output,
  Object? error,
  Object? warning,
  int? exitCode,
  Map<String, String?>? environment,
  String? workingDirectory,
  bool includeParentEnvironment = true,
}) async =>
    await pubCommand(
      RunCommand.get,
      args: args,
      output: output,
      error: error,
      warning: warning,
      exitCode: exitCode,
      environment: environment,
      workingDirectory: workingDirectory,
      includeParentEnvironment: includeParentEnvironment,
    );

Future<void> pubUpgrade(
        {Iterable<String>? args,
        Object? output,
        Object? error,
        Object? warning,
        int? exitCode,
        Map<String, String>? environment,
        String? workingDirectory}) async =>
    await pubCommand(
      RunCommand.upgrade,
      args: args,
      output: output,
      error: error,
      warning: warning,
      exitCode: exitCode,
      environment: environment,
      workingDirectory: workingDirectory,
    );

Future<void> pubDowngrade({
  Iterable<String>? args,
  Object? output,
  Object? error,
  Object? warning,
  int? exitCode,
  Map<String, String>? environment,
  String? workingDirectory,
}) async =>
    await pubCommand(
      RunCommand.downgrade,
      args: args,
      output: output,
      error: error,
      warning: warning,
      exitCode: exitCode,
      environment: environment,
      workingDirectory: workingDirectory,
    );

Future<void> pubRemove({
  Iterable<String>? args,
  Object? output,
  Object? error,
  Object? warning,
  int? exitCode,
  Map<String, String>? environment,
  String? workingDirectory,
}) async =>
    await pubCommand(
      RunCommand.remove,
      args: args,
      output: output,
      error: error,
      warning: warning,
      exitCode: exitCode,
      environment: environment,
      workingDirectory: workingDirectory,
    );

/// Schedules starting the "pub [global] run" process and validates the
/// expected startup output.
///
/// If [global] is `true`, this invokes "pub global run", otherwise it does
/// "pub run".
///
/// Returns the `pub run` process.
Future<PubProcess> pubRun(
    {bool global = false,
    required Iterable<String> args,
    Map<String, String>? environment,
    bool verbose = true}) async {
  var pubArgs = global ? ['global', 'run'] : ['run'];
  pubArgs.addAll(args);
  var pub = await startPub(
    args: pubArgs,
    environment: environment,
    verbose: verbose,
  );

  // Loading sources and transformers isn't normally printed, but the pub test
  // infrastructure runs pub in verbose mode, which enables this.
  expect(pub.stdout, mayEmitMultiple(startsWith('Loading')));

  return pub;
}

/// Schedules renaming (moving) the directory at [from] to [to], both of which
/// are assumed to be relative to [d.sandbox].
void renameInSandbox(String from, String to) {
  renameDir(_pathInSandbox(from), _pathInSandbox(to));
}

/// Schedules creating a symlink at path [symlink] that points to [target],
/// both of which are assumed to be relative to [d.sandbox].
void symlinkInSandbox(String target, String symlink) {
  createSymlink(_pathInSandbox(target), _pathInSandbox(symlink));
}

/// Runs Pub with [args] and validates that its results match [output] (or
/// [outputJson]), [error], [silent] (for logs that are silent by default), and
/// [exitCode].
///
/// [output], [error], and [silent] can be [String]s, [RegExp]s, or [Matcher]s.
///
/// If [input] is given, writes given lines into process stdin stream.
///
/// If [outputJson] is given, validates that pub outputs stringified JSON
/// matching that object, which can be a literal JSON object or any other
/// [Matcher].
///
/// If [environment] is given, any keys in it will override the environment
/// variables passed to the spawned process.
Future<void> runPub(
    {List<String>? args,
    Object? output,
    Object? error,
    Object? outputJson,
    Object? silent,
    int? exitCode,
    String? workingDirectory,
    Map<String, String?>? environment,
    List<String>? input,
    includeParentEnvironment = true}) async {
  exitCode ??= exit_codes.SUCCESS;
  // Cannot pass both output and outputJson.
  assert(output == null || outputJson == null);

  var pub = await startPub(
    args: args,
    workingDirectory: workingDirectory,
    environment: environment,
    includeParentEnvironment: includeParentEnvironment,
  );

  if (input != null) {
    input.forEach(pub.stdin.writeln);
    await pub.stdin.flush();
  }

  await pub.shouldExit(exitCode);

  var actualOutput = (await pub.stdoutStream().toList()).join('\n');
  var actualError = (await pub.stderrStream().toList()).join('\n');
  var actualSilent = (await pub.silentStream().toList()).join('\n');

  var failures = <String>[];
  if (outputJson == null) {
    _validateOutput(failures, 'stdout', output, actualOutput);
  } else {
    _validateOutputJson(failures, 'stdout', outputJson, actualOutput);
  }

  _validateOutput(failures, 'stderr', error, actualError);
  _validateOutput(failures, 'silent', silent, actualSilent);

  if (failures.isNotEmpty) {
    test.fail(failures.join('\n'));
  }
}

/// Like [startPub], but runs `pub lish` in particular with [server] used both
/// as the OAuth2 server (with "/token" as the token endpoint) and as the
/// package server.
///
/// Any futures in [args] will be resolved before the process is started.
Future<PubProcess> startPublish(
  PackageServer server, {
  List<String>? args,
  String authMethod = 'oauth2',
  Map<String, String>? environment,
}) async {
  var tokenEndpoint = Uri.parse(server.url).resolve('/token').toString();
  args = ['lish', ...?args];
  return await startPub(args: args, tokenEndpoint: tokenEndpoint, environment: {
    'PUB_HOSTED_URL': server.url,
    '_PUB_TEST_AUTH_METHOD': authMethod,
    if (environment != null) ...environment,
  });
}

/// Handles the beginning confirmation process for uploading a packages.
///
/// Ensures that the right output is shown and then enters "y" to confirm the
/// upload.
Future<void> confirmPublish(TestProcess pub) async {
  // TODO(rnystrom): This is overly specific and inflexible regarding different
  // test packages. Should validate this a little more loosely.
  await expectLater(
      pub.stdout, emits(startsWith('Publishing test_pkg 1.0.0 to ')));
  await expectLater(
      pub.stdout,
      emitsThrough(matches(
        r'^Do you want to publish [^ ]+ [^ ]+ (y/N)?',
      )));
  pub.stdin.writeln('y');
}

/// Resolves [path] relative to the package cache in the sandbox.
String pathInCache(String path) => p.join(d.sandbox, cachePath, path);

/// Gets the absolute path to [relPath], which is a relative path in the test
/// sandbox.
String _pathInSandbox(String relPath) => p.join(d.sandbox, relPath);

String testVersion = '0.1.2+3';

/// Gets the environment variables used to run pub in a test context.
Map<String, String> getPubTestEnvironment([String? tokenEndpoint]) {
  var environment = {
    'CI': 'false', // unless explicitly given tests don't run pub in CI mode
    '_PUB_TESTING': 'true',
    '_PUB_TEST_CONFIG_DIR': _pathInSandbox(configPath),
    'PUB_CACHE': _pathInSandbox(cachePath),
    'PUB_ENVIRONMENT': 'test-environment',

    // Ensure a known SDK version is set for the tests that rely on that.
    '_PUB_TEST_SDK_VERSION': testVersion
  };

  if (tokenEndpoint != null) {
    environment['_PUB_TEST_TOKEN_ENDPOINT'] = tokenEndpoint;
  }

  var server = globalServer;
  if (server != null) {
    environment['PUB_HOSTED_URL'] = 'http://localhost:${server.port}';
  }

  return environment;
}

/// The path to the root of pub's sources in the pub repo.
final String _pubRoot = (() {
  if (!fileExists(p.join('bin', 'pub.dart'))) {
    throw StateError(
        "Current working directory (${p.current} is not pub's root. Run tests from pub's root.");
  }
  return p.current;
})();

/// Starts a Pub process and returns a [PubProcess] that supports interaction
/// with that process.
///
/// Any futures in [args] will be resolved before the process is started.
///
/// If [environment] is given, any keys in it will override the environment
/// variables passed to the spawned process.
Future<PubProcess> startPub(
    {Iterable<String>? args,
    String? tokenEndpoint,
    String? workingDirectory,
    Map<String, String?>? environment,
    bool verbose = true,
    includeParentEnvironment = true}) async {
  args ??= [];

  ensureDir(_pathInSandbox(appPath));

  // If there's a snapshot for "pub" available we use it. If the snapshot is
  // out-of-date local source the tests will be useless, therefore it is
  // recommended to use a temporary file with a unique name for each test run.
  // Note: running tests without a snapshot is significantly slower, use
  // tool/test.dart to generate the snapshot.
  var pubPath = Platform.environment['_PUB_TEST_SNAPSHOT'] ?? '';
  if (pubPath.isEmpty || !fileExists(pubPath)) {
    pubPath = p.absolute(p.join(_pubRoot, 'bin/pub.dart'));
  }

  final dotPackagesPath = (await Isolate.packageConfig).toString();

  var dartArgs = ['--packages=$dotPackagesPath', '--enable-asserts'];
  dartArgs
    ..addAll([pubPath, if (verbose) '--verbose'])
    ..addAll(args);

  final mergedEnvironment = getPubTestEnvironment(tokenEndpoint);
  for (final e in (environment ?? {}).entries) {
    var value = e.value;
    if (value == null) {
      mergedEnvironment.remove(e.key);
    } else {
      mergedEnvironment[e.key] = value;
    }
  }

  return await PubProcess.start(Platform.resolvedExecutable, dartArgs,
      environment: mergedEnvironment,
      workingDirectory: workingDirectory ?? _pathInSandbox(appPath),
      description: args.isEmpty ? 'pub' : 'pub ${args.first}',
      includeParentEnvironment: includeParentEnvironment);
}

/// A subclass of [TestProcess] that parses pub's verbose logging output and
/// makes [stdout] and [stderr] work as though pub weren't running in verbose
/// mode.
class PubProcess extends TestProcess {
  late final StreamSplitter<Pair<log.Level, String>> _logSplitter =
      createLogSplitter();

  StreamSplitter<Pair<log.Level, String>> createLogSplitter() {
    return StreamSplitter(StreamGroup.merge([
      _outputToLog(super.stdoutStream(), log.Level.MESSAGE),
      _outputToLog(super.stderrStream(), log.Level.ERROR)
    ]));
  }

  static Future<PubProcess> start(String executable, Iterable<String> arguments,
      {String? workingDirectory,
      Map<String, String>? environment,
      bool includeParentEnvironment = true,
      bool runInShell = false,
      String? description,
      Encoding encoding = utf8,
      bool forwardStdio = false}) async {
    var process = await Process.start(executable, arguments.toList(),
        workingDirectory: workingDirectory,
        environment: environment,
        includeParentEnvironment: includeParentEnvironment,
        runInShell: runInShell);

    if (description == null) {
      var humanExecutable = p.isWithin(p.current, executable)
          ? p.relative(executable)
          : executable;
      description = '$humanExecutable ${arguments.join(' ')}';
    }

    return PubProcess(process, description,
        encoding: encoding, forwardStdio: forwardStdio);
  }

  /// This is protected.
  PubProcess(process, description,
      {Encoding encoding = utf8, bool forwardStdio = false})
      : super(process, description,
            encoding: encoding, forwardStdio: forwardStdio);

  final _logLineRegExp = RegExp(r'^([A-Z ]{4})[:|] (.*)$');
  final Map<String, log.Level> _logLevels = [
    log.Level.ERROR,
    log.Level.WARNING,
    log.Level.MESSAGE,
    log.Level.IO,
    log.Level.SOLVER,
    log.Level.FINE
  ].fold({}, (levels, level) {
    levels[level.name] = level;
    return levels;
  });

  Stream<Pair<log.Level, String>> _outputToLog(
      Stream<String> stream, log.Level defaultLevel) {
    late log.Level lastLevel;
    return stream.map((line) {
      var match = _logLineRegExp.firstMatch(line);
      if (match == null) return Pair<log.Level, String>(defaultLevel, line);

      var level = _logLevels[match[1]] ?? lastLevel;
      lastLevel = level;
      return Pair<log.Level, String>(level, match[2]!);
    });
  }

  @override
  Stream<String> stdoutStream() {
    return _logSplitter.split().expand((entry) {
      if (entry.first != log.Level.MESSAGE) return [];
      return [entry.last];
    });
  }

  @override
  Stream<String> stderrStream() {
    return _logSplitter.split().expand((entry) {
      if (entry.first != log.Level.ERROR && entry.first != log.Level.WARNING) {
        return [];
      }
      return [entry.last];
    });
  }

  /// A stream of log messages that are silent by default.
  Stream<String> silentStream() {
    return _logSplitter.split().expand((entry) {
      if (entry.first == log.Level.MESSAGE) return [];
      if (entry.first == log.Level.ERROR) return [];
      if (entry.first == log.Level.WARNING) return [];
      return [entry.last];
    });
  }
}

/// Fails the current test if Git is not installed.
///
/// We require machines running these tests to have git installed. This
/// validation gives an easier-to-understand error when that requirement isn't
/// met than just failing in the middle of a test when pub invokes git.
void ensureGit() {
  if (!gitlib.isInstalled) fail('Git must be installed to run this test.');
}

/// Creates a lock file for [package] without running `pub get`.
///
/// [dependenciesInSandBox] is a list of path dependencies to be found in the sandbox
/// directory.
///
/// [hosted] is a list of package names to version strings for dependencies on
/// hosted packages.
Future<void> createLockFile(String package,
    {Iterable<String>? dependenciesInSandBox,
    Map<String, String>? hosted}) async {
  var cache = SystemCache(rootDir: _pathInSandbox(cachePath));

  var lockFile = _createLockFile(cache.sources,
      sandbox: dependenciesInSandBox, hosted: hosted);

  await d.dir(package, [
    d.file('pubspec.lock', lockFile.serialize(p.join(d.sandbox, package))),
    d.file(
      '.packages',
      lockFile.packagesFile(
        cache,
        entrypoint: package,
        relativeFrom: p.join(d.sandbox, package),
      ),
    )
  ]).create();
}

/// Like [createLockFile], but creates only a `.packages` file without a
/// lockfile.
Future<void> createPackagesFile(String package,
    {Iterable<String>? dependenciesInSandBox,
    Map<String, String>? hosted}) async {
  var cache = SystemCache(rootDir: _pathInSandbox(cachePath));
  var lockFile = _createLockFile(cache.sources,
      sandbox: dependenciesInSandBox, hosted: hosted);

  await d.dir(package, [
    d.file(
      '.packages',
      lockFile.packagesFile(
        cache,
        entrypoint: package,
        relativeFrom: d.sandbox,
      ),
    )
  ]).create();
}

/// Creates a lock file for [sources] without running `pub get`.
///
/// [sandbox] is a list of path dependencies to be found in the sandbox
/// directory.
///
/// [hosted] is a list of package names to version strings for dependencies on
/// hosted packages.
LockFile _createLockFile(SourceRegistry sources,
    {Iterable<String>? sandbox, Map<String, String>? hosted}) {
  var dependencies = {};

  if (sandbox != null) {
    for (var package in sandbox) {
      dependencies[package] = '../$package';
    }
  }

  var packages = dependencies.keys.map((name) {
    var dependencyPath = dependencies[name];
    return sources.path.parseId(
        name, Version(0, 0, 0), {'path': dependencyPath, 'relative': true},
        containingPath: p.join(d.sandbox, appPath));
  }).toList();

  if (hosted != null) {
    hosted.forEach((name, version) {
      var id = sources.hosted.idFor(name, Version.parse(version));
      packages.add(id);
    });
  }

  return LockFile(packages);
}

/// Uses [client] as the mock HTTP client for this test.
///
/// Note that this will only affect HTTP requests made via http.dart in the
/// parent process.
void useMockClient(MockClient client) {
  var oldInnerClient = innerHttpClient;
  innerHttpClient = client;
  addTearDown(() {
    innerHttpClient = oldInnerClient;
  });
}

/// Describes a map representing a library package with the given [name],
/// [version], and [dependencies].
Map<String, Object> packageMap(
  String name,
  String version, [
  Map? dependencies,
  Map? devDependencies,
  Map? environment,
]) {
  var package = <String, Object>{
    'name': name,
    'version': version,
    'homepage': 'http://pub.dartlang.org',
    'description': 'A package, I guess.'
  };

  if (dependencies != null) package['dependencies'] = dependencies;
  if (devDependencies != null) package['dev_dependencies'] = devDependencies;
  if (environment != null) package['environment'] = environment;
  return package;
}

/// Returns a Map in the format used by the pub.dartlang.org API to represent a
/// package version.
///
/// [pubspec] is the parsed pubspec of the package version. If [full] is true,
/// this returns the complete map, including metadata that's only included when
/// requesting the package version directly.
Map packageVersionApiMap(String hostedUrl, Map pubspec,
    {bool retracted = false, bool full = false}) {
  var name = pubspec['name'];
  var version = pubspec['version'];
  var map = {
    'pubspec': pubspec,
    'version': version,
    'archive_url': '$hostedUrl/packages/$name/versions/$version.tar.gz',
  };

  if (retracted) {
    map['retracted'] = true;
  }

  if (full) {
    map.addAll({
      'downloads': 0,
      'created': '2012-09-25T18:38:28.685260',
      'libraries': ['$name.dart'],
      'uploader': ['nweiz@google.com']
    });
  }

  return map;
}

/// Returns the name of the shell script for a binstub named [name].
///
/// Adds a ".bat" extension on Windows.
String binStubName(String name) => Platform.isWindows ? '$name.bat' : name;

/// Compares the [actual] output from running pub with [expected].
///
/// If [expected] is a [String], ignores leading and trailing whitespace
/// differences and tries to report the offending difference in a nice way.
///
/// If it's a [RegExp] or [Matcher], just reports whether the output matches.
void _validateOutput(
    List<String> failures, String pipe, expected, String actual) {
  if (expected == null) return;

  if (expected is String) {
    _validateOutputString(failures, pipe, expected, actual);
  } else {
    if (expected is RegExp) expected = matches(expected);
    expect(actual, expected);
  }
}

void _validateOutputString(
    List<String> failures, String pipe, String expected, String actual) {
  var actualLines = actual.split('\n');
  var expectedLines = expected.split('\n');

  // Strip off the last line. This lets us have expected multiline strings
  // where the closing ''' is on its own line. It also fixes '' expected output
  // to expect zero lines of output, not a single empty line.
  if (expectedLines.last.trim() == '') {
    expectedLines.removeLast();
  }

  var results = <String>[];
  var failed = false;

  // Compare them line by line to see which ones match.
  var length = max(expectedLines.length, actualLines.length);
  for (var i = 0; i < length; i++) {
    if (i >= actualLines.length) {
      // Missing output.
      failed = true;
      results.add('? ${expectedLines[i]}');
    } else if (i >= expectedLines.length) {
      // Unexpected extra output.
      failed = true;
      results.add('X ${actualLines[i]}');
    } else {
      var expectedLine = expectedLines[i].trim();
      var actualLine = actualLines[i].trim();

      if (expectedLine != actualLine) {
        // Mismatched lines.
        failed = true;
        results.add('X ${actualLines[i]}');
      } else {
        // Output is OK, but include it in case other lines are wrong.
        results.add('| ${actualLines[i]}');
      }
    }
  }

  // If any lines mismatched, show the expected and actual.
  if (failed) {
    failures.add('Expected $pipe:');
    failures.addAll(expectedLines.map((line) => '| $line'));
    failures.add('Got:');
    failures.addAll(results);
  }
}

/// Validates that [actualText] is a string of JSON that matches [expected],
/// which may be a literal JSON object, or any other [Matcher].
void _validateOutputJson(
    List<String> failures, String pipe, expected, String actualText) {
  late Map actual;
  try {
    actual = jsonDecode(actualText);
  } on FormatException {
    failures.add('Expected $pipe JSON:');
    failures.add(expected);
    failures.add('Got invalid JSON:');
    failures.add(actualText);
  }

  // Remove dart2js's timing logs, which would otherwise cause tests to fail
  // flakily when compilation takes a long time.
  actual['log']?.removeWhere((entry) =>
      entry['level'] == 'Fine' &&
      entry['message'].startsWith('Not yet complete after'));

  // Match against the expectation.
  expect(actual, expected);
}

/// A function that creates a [Validator] subclass.
typedef ValidatorCreator = Validator Function(Entrypoint entrypoint);

/// Schedules a single [Validator] to run on the [appPath].
///
/// Returns a scheduled Future that contains the validator after validation.
Future<Validator> validatePackage(ValidatorCreator fn) async {
  var cache = SystemCache(rootDir: _pathInSandbox(cachePath));
  var validator = fn(Entrypoint(_pathInSandbox(appPath), cache));
  await validator.validate();
  return validator;
}

/// A matcher that matches a Pair.
Matcher pairOf(firstMatcher, lastMatcher) =>
    _PairMatcher(wrapMatcher(firstMatcher), wrapMatcher(lastMatcher));

class _PairMatcher extends Matcher {
  final Matcher _firstMatcher;
  final Matcher _lastMatcher;

  _PairMatcher(this._firstMatcher, this._lastMatcher);

  @override
  bool matches(item, Map matchState) {
    if (item is! Pair) return false;
    return _firstMatcher.matches(item.first, matchState) &&
        _lastMatcher.matches(item.last, matchState);
  }

  @override
  Description describe(Description description) {
    return description.addAll('(', ', ', ')', [_firstMatcher, _lastMatcher]);
  }
}

/// Returns a matcher that asserts that a string contains [times] distinct
/// occurrences of [pattern], which must be a regular expression pattern.
Matcher matchesMultiple(String pattern, int times) {
  var buffer = StringBuffer(pattern);
  for (var i = 1; i < times; i++) {
    buffer.write(r'(.|\n)*');
    buffer.write(pattern);
  }
  return matches(buffer.toString());
}

/// A [StreamMatcher] that matches multiple lines of output.
StreamMatcher emitsLines(String output) => emitsInOrder(output.split('\n'));

Iterable<String> _filter(List<String> input) {
  return input
      // Downloading order is not deterministic, so to avoid flakiness we filter
      // out these lines.
      .where((line) => !line.startsWith('Downloading '))
      // Any paths in output should be relative to the sandbox and with forward
      // slashes to be stable across platforms.
      .map((line) {
    line = line
        .replaceAll(d.sandbox, r'$SANDBOX')
        .replaceAll(Platform.pathSeparator, '/');
    var packageServer = globalPackageServer;
    if (packageServer != null) {
      line = line.replaceAll(packageServer.port.toString(), '\$PORT');
    }
    return line;
  });
}

/// Runs `pub outdated [args]` and appends the output to [buffer].
Future<void> runPubIntoBuffer(
  List<String> args,
  StringBuffer buffer, {
<<<<<<< HEAD
  Map<String, String> environment,
  String workingDirectory,
  String stdin,
=======
  Map<String, String>? environment,
  String? workingDirectory,
>>>>>>> 7c190789
}) async {
  final process = await startPub(
    args: args,
    environment: environment,
    workingDirectory: workingDirectory,
  );
  if (stdin != null) {
    process.stdin.write(stdin);
    await process.stdin.flush();
    await process.stdin.close();
  }
  final exitCode = await process.exitCode;

  // TODO(jonasfj): Clean out temporary directory names from env vars...
  // if (workingDirectory != null) {
  //   buffer.writeln('\$ cd $workingDirectory');
  // }
  // if (environment != null && environment.isNotEmpty) {
  //   buffer.writeln(environment.entries
  //       .map((e) => '\$ export ${e.key}=${e.value}')
  //       .join('\n'));
  // }
  buffer.writeln(_filter([
    '\$ pub ${args.join(' ')}',
    ...await process.stdout.rest.toList(),
  ]).join('\n'));
  for (final line in _filter(await process.stderr.rest.toList())) {
    buffer.writeln('[STDERR] $line');
  }
  if (exitCode != 0) {
    buffer.writeln('[EXIT CODE] $exitCode');
  }
  buffer.write('\n');
}<|MERGE_RESOLUTION|>--- conflicted
+++ resolved
@@ -925,14 +925,9 @@
 Future<void> runPubIntoBuffer(
   List<String> args,
   StringBuffer buffer, {
-<<<<<<< HEAD
-  Map<String, String> environment,
-  String workingDirectory,
-  String stdin,
-=======
   Map<String, String>? environment,
   String? workingDirectory,
->>>>>>> 7c190789
+  String? stdin,
 }) async {
   final process = await startPub(
     args: args,
